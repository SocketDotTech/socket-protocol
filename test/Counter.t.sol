--- conflicted
+++ resolved
@@ -1,7 +1,6 @@
 // SPDX-License-Identifier: UNLICENSED
 pragma solidity ^0.8.13;
 
-<<<<<<< HEAD
 import {CounterComposer} from "../contracts/apps/counter/app-gateway/CounterComposer.sol";
 import {CounterDeployer} from "../contracts/apps/counter/app-gateway/CounterDeployer.sol";
 import {Counter} from "../contracts/apps/counter/Counter.sol";
@@ -15,51 +14,13 @@
             address(addressResolver),
             address(auctionManager),
             createFeesData(0.01 ether)
-=======
-import "./AuctionHouse.sol";
-import {Counter} from "../contracts/apps/counter/Counter.sol";
-import {CounterAppGateway} from "../contracts/apps/counter/CounterAppGateway.sol";
-import {CounterDeployer} from "../contracts/apps/counter/CounterDeployer.sol";
+        );
 
-contract CounterTest is AuctionHouseTest {
-    CounterDeployer public counterDeployer;
-    CounterAppGateway public counterAppGateway;
-    bytes32 counterId;
-
-    function setUp() public {
-        // core
-        setUpAuctionHouse();
-
-        FeesData memory feesData = FeesData({
-            feePoolChain: arbChainSlug,
-            feePoolToken: ETH_ADDRESS,
-            maxFees: 100000000000000
-        });
-        counterDeployer = new CounterDeployer(
+        CounterComposer composer = new CounterComposer(
             address(addressResolver),
-            feesData
->>>>>>> 5deef95f
-        );
-        counterAppGateway = new CounterAppGateway(
-            address(addressResolver),
-<<<<<<< HEAD
             address(deployer),
             createFeesData(0.01 ether),
             address(auctionManager)
-=======
-            address(counterDeployer),
-            feesData
->>>>>>> 5deef95f
-        );
-
-        counterId = counterDeployer.counter();
-    }
-
-    function testDeploy() public {
-        bytes32[] memory payloadIds = getWritePayloadIds(
-            arbChainSlug,
-            getPayloadDeliveryPlug(arbChainSlug),
-            1
         );
 
         PayloadDetails[] memory payloadDetails = new PayloadDetails[](1);
