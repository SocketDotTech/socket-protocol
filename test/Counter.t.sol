// SPDX-License-Identifier: UNLICENSED
pragma solidity ^0.8.13;

import {CounterAppGateway} from "../contracts/apps/counter/CounterAppGateway.sol";
import {CounterDeployer} from "../contracts/apps/counter/CounterDeployer.sol";
import {Counter} from "../contracts/apps/counter/Counter.sol";
import "./DeliveryHelper.t.sol";

contract CounterTest is DeliveryHelperTest {
    function testCounter() external {
        console.log("Deploying contracts on Arbitrum...");
        setUpDeliveryHelper();
        CounterDeployer deployer = new CounterDeployer(
            address(addressResolver),
            address(auctionManager),
            createFeesData(0.01 ether)
        );

        CounterAppGateway gateway = new CounterAppGateway(
            address(addressResolver),
            address(deployer),
            address(auctionManager),
            createFeesData(0.01 ether)
        );
<<<<<<< HEAD

        bytes32 counterId = deployer.counter();
=======
        UpdateLimitParams[] memory params = new UpdateLimitParams[](2);
        params[0] = UpdateLimitParams({
            limitType: FINALIZE,
            appGateway: address(deployer),
            maxLimit: 10000000000000000000000,
            ratePerSecond: 10000000000000000000000
        });
        params[1] = UpdateLimitParams({
            limitType: FINALIZE,
            appGateway: address(gateway),
            maxLimit: 10000000000000000000000,
            ratePerSecond: 10000000000000000000000
        });

        hoax(watcherEOA);
        watcherPrecompile.updateLimitParams(params);
        skip(1000);
>>>>>>> 2184de9a

        bytes32[] memory payloadIds = getWritePayloadIds(
            arbChainSlug,
            address(arbConfig.switchboard),
            1
        );
<<<<<<< HEAD
        bytes32[] memory contractIds = new bytes32[](1);
        contractIds[0] = counterId;
=======
        bytes32[] memory contractIds = new bytes32[](2);
        contractIds[1] = deployer.counter();

>>>>>>> 2184de9a
        _deploy(
            contractIds,
            payloadIds,
            arbChainSlug,
            IAppDeployer(deployer),
            address(gateway)
        );
<<<<<<< HEAD

        address counterForwarder = deployer.forwarderAddresses(
            counterId,
            arbChainSlug
        );
        address deployedCounter = IForwarder(counterForwarder)
            .getOnChainAddress();

        payloadIds = getWritePayloadIds(
            arbChainSlug,
            address(arbConfig.switchboard),
            1
        );

        _configure(payloadIds, address(gateway));
=======
>>>>>>> 2184de9a
    }
}<|MERGE_RESOLUTION|>--- conflicted
+++ resolved
@@ -22,10 +22,8 @@
             address(auctionManager),
             createFeesData(0.01 ether)
         );
-<<<<<<< HEAD
 
         bytes32 counterId = deployer.counter();
-=======
         UpdateLimitParams[] memory params = new UpdateLimitParams[](2);
         params[0] = UpdateLimitParams({
             limitType: FINALIZE,
@@ -43,21 +41,15 @@
         hoax(watcherEOA);
         watcherPrecompile.updateLimitParams(params);
         skip(1000);
->>>>>>> 2184de9a
 
         bytes32[] memory payloadIds = getWritePayloadIds(
             arbChainSlug,
             address(arbConfig.switchboard),
             1
         );
-<<<<<<< HEAD
         bytes32[] memory contractIds = new bytes32[](1);
         contractIds[0] = counterId;
-=======
-        bytes32[] memory contractIds = new bytes32[](2);
-        contractIds[1] = deployer.counter();
 
->>>>>>> 2184de9a
         _deploy(
             contractIds,
             payloadIds,
@@ -65,7 +57,6 @@
             IAppDeployer(deployer),
             address(gateway)
         );
-<<<<<<< HEAD
 
         address counterForwarder = deployer.forwarderAddresses(
             counterId,
@@ -81,7 +72,5 @@
         );
 
         _configure(payloadIds, address(gateway));
-=======
->>>>>>> 2184de9a
     }
 }