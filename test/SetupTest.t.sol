// SPDX-License-Identifier: GPL-3.0-only
pragma solidity ^0.8.21;

import "forge-std/Test.sol";
import "../contracts/protocol/utils/common/Structs.sol";
import "../contracts/protocol/utils/common/Errors.sol";
import "../contracts/protocol/utils/common/Constants.sol";
import "../contracts/protocol/watcherPrecompile/core/WatcherPrecompile.sol";
import "../contracts/protocol/watcherPrecompile/WatcherPrecompileConfig.sol";
import "../contracts/protocol/watcherPrecompile/WatcherPrecompileLimits.sol";
import "../contracts/protocol/watcherPrecompile/PayloadHeaderDecoder.sol";
import "../contracts/interfaces/IForwarder.sol";
import "../contracts/protocol/utils/common/AccessRoles.sol";
import {Socket} from "../contracts/protocol/socket/Socket.sol";
import "../contracts/protocol/socket/switchboard/FastSwitchboard.sol";
import "../contracts/protocol/socket/SocketBatcher.sol";
import "../contracts/protocol/AddressResolver.sol";
import {ContractFactoryPlug} from "../contracts/protocol/payload-delivery/ContractFactoryPlug.sol";
import {FeesPlug} from "../contracts/protocol/payload-delivery/FeesPlug.sol";
import {SocketFeeManager} from "../contracts/protocol/socket/SocketFeeManager.sol";
import {ETH_ADDRESS} from "../contracts/protocol/utils/common/Constants.sol";
import {ResolvedPromises, OnChainFees} from "../contracts/protocol/utils/common/Structs.sol";

import "solady/utils/ERC1967Factory.sol";
import "./apps/app-gateways/USDC.sol";

contract SetupTest is Test {
    using PayloadHeaderDecoder for bytes32;
    uint public c = 1;
    address owner = address(uint160(c++));

    uint256 watcherPrivateKey = 0xac0974bec39a17e36ba4a6b4d238ff944bacb478cbed5efcae784d7bf4f2ff80;
    uint256 transmitterPrivateKey =
        0x59c6995e998f97a5a0044966f0945389dc9e86dae88c7a8412f4603b6b78690d;

    address watcherEOA = 0xf39Fd6e51aad88F6F4ce6aB8827279cffFb92266;
    address transmitterEOA = 0x70997970C51812dc3A010C7d01b50e0d17dc79C8;

    uint32 arbChainSlug = 421614;
    uint32 optChainSlug = 11155420;
    uint32 evmxSlug = 1;
    uint256 expiryTime = 10000000;
    uint256 maxReAuctionCount = 10;
    uint256 socketFees = 0.01 ether;
    uint256 public signatureNonce;
    uint256 public payloadIdCounter;
    uint256 public timeoutIdCounter;
    uint256 public triggerCounter;
    uint256 public defaultLimit = 1000;

    bytes public asyncPromiseBytecode = type(AsyncPromise).creationCode;
    uint64 public version = 1;

    struct SocketContracts {
        uint32 chainSlug;
        Socket socket;
        SocketFeeManager socketFeeManager;
        FastSwitchboard switchboard;
        SocketBatcher socketBatcher;
        ContractFactoryPlug contractFactoryPlug;
        FeesPlug feesPlug;
        ERC20 feesTokenUSDC;
    }

    AddressResolver public addressResolver;
    WatcherPrecompile public watcherPrecompile;
    WatcherPrecompileConfig public watcherPrecompileConfig;
    WatcherPrecompileLimits public watcherPrecompileLimits;

    SocketContracts public arbConfig;
    SocketContracts public optConfig;

    // Add new variables for proxy admin and implementation contracts
    WatcherPrecompile public watcherPrecompileImpl;
    WatcherPrecompileConfig public watcherPrecompileConfigImpl;
    WatcherPrecompileLimits public watcherPrecompileLimitsImpl;
    AddressResolver public addressResolverImpl;
    ERC1967Factory public proxyFactory;

    event Initialized(uint64 version);
    event FinalizeRequested(bytes32 digest, PayloadParams payloadParams);

    //////////////////////////////////// Setup ////////////////////////////////////

    function deploySocket(uint32 chainSlug_) internal returns (SocketContracts memory) {
        Socket socket = new Socket(chainSlug_, owner, "test");
        SocketBatcher socketBatcher = new SocketBatcher(owner, socket);
        FastSwitchboard switchboard = new FastSwitchboard(chainSlug_, socket, owner);

        ERC20 feesTokenUSDC = new USDC("USDC", "USDC", 6, owner, 1000000000000000000000000);
        FeesPlug feesPlug = new FeesPlug(address(socket), owner);
        ContractFactoryPlug contractFactoryPlug = new ContractFactoryPlug(address(socket), owner);
        vm.startPrank(owner);
        // feePlug whitelist token
        feesPlug.whitelistToken(address(feesTokenUSDC));
        // socket
        socket.grantRole(GOVERNANCE_ROLE, address(owner));

        // switchboard
        switchboard.registerSwitchboard();
        switchboard.grantRole(WATCHER_ROLE, watcherEOA);
        vm.stopPrank();

        hoax(watcherEOA);
        watcherPrecompileConfig.setOnChainContracts(
            chainSlug_,
            address(socket),
            address(contractFactoryPlug),
            address(feesPlug)
        );
        SocketFeeManager socketFeeManager = new SocketFeeManager(owner, socketFees);
        hoax(watcherEOA);
        watcherPrecompileConfig.setSwitchboard(chainSlug_, FAST, address(switchboard));

        return
            SocketContracts({
                chainSlug: chainSlug_,
                socket: socket,
                socketFeeManager: socketFeeManager,
                switchboard: switchboard,
                socketBatcher: socketBatcher,
                contractFactoryPlug: contractFactoryPlug,
                feesPlug: feesPlug,
                feesTokenUSDC: feesTokenUSDC
            });
    }

    function deployEVMxCore() internal {
        // Deploy implementations
        addressResolverImpl = new AddressResolver();
        watcherPrecompileImpl = new WatcherPrecompile();
        watcherPrecompileConfigImpl = new WatcherPrecompileConfig();
        watcherPrecompileLimitsImpl = new WatcherPrecompileLimits();
        proxyFactory = new ERC1967Factory();

        // Deploy and initialize proxies
        bytes memory addressResolverData = abi.encodeWithSelector(
            AddressResolver.initialize.selector,
            watcherEOA
        );
        vm.expectEmit(true, true, true, false);
        emit Initialized(version);
        address addressResolverProxy = proxyFactory.deployAndCall(
            address(addressResolverImpl),
            watcherEOA,
            addressResolverData
        );

        bytes memory watcherPrecompileLimitsData = abi.encodeWithSelector(
            WatcherPrecompileLimits.initialize.selector,
            watcherEOA,
            address(addressResolverProxy),
            defaultLimit
        );
        vm.expectEmit(true, true, true, false);
        emit Initialized(version);
        address watcherPrecompileLimitsProxy = proxyFactory.deployAndCall(
            address(watcherPrecompileLimitsImpl),
            watcherEOA,
            watcherPrecompileLimitsData
        );

        bytes memory watcherPrecompileConfigData = abi.encodeWithSelector(
            WatcherPrecompileConfig.initialize.selector,
            watcherEOA,
            address(addressResolverProxy),
            evmxSlug
        );
        vm.expectEmit(true, true, true, false);
        emit Initialized(version);
        address watcherPrecompileConfigProxy = proxyFactory.deployAndCall(
            address(watcherPrecompileConfigImpl),
            watcherEOA,
            watcherPrecompileConfigData
        );

        bytes memory watcherPrecompileData = abi.encodeWithSelector(
            WatcherPrecompile.initialize.selector,
            watcherEOA,
            address(addressResolverProxy),
            expiryTime,
            evmxSlug,
            address(watcherPrecompileLimitsProxy),
            address(watcherPrecompileConfigProxy)
        );
        vm.expectEmit(true, true, true, false);
        emit Initialized(version);
        address watcherPrecompileProxy = proxyFactory.deployAndCall(
            address(watcherPrecompileImpl),
            watcherEOA,
            watcherPrecompileData
        );

        // Assign proxy addresses to public variables
        addressResolver = AddressResolver(address(addressResolverProxy));
        watcherPrecompile = WatcherPrecompile(address(watcherPrecompileProxy));
        watcherPrecompileConfig = WatcherPrecompileConfig(address(watcherPrecompileConfigProxy));
        watcherPrecompileLimits = WatcherPrecompileLimits(address(watcherPrecompileLimitsProxy));

        vm.startPrank(watcherEOA);
        addressResolver.setWatcherPrecompile(address(watcherPrecompile));
        watcherPrecompileLimits.setCallBackFees(1);
        watcherPrecompileLimits.setFinalizeFees(1);
        watcherPrecompileLimits.setQueryFees(1);
        watcherPrecompileLimits.setTimeoutFees(1);

        vm.stopPrank();
    }

    //////////////////////////////////// Watcher precompiles ////////////////////////////////////

    function _checkIfOnlyReads(uint40 batchCount_) internal view returns (bool) {
        bytes32[] memory payloadIds = watcherPrecompile.getBatchPayloadIds(batchCount_);

        for (uint i = 0; i < payloadIds.length; i++) {
            PayloadParams memory payloadParams = watcherPrecompile.getPayloadParams(payloadIds[i]);
            if (payloadParams.payloadHeader.getCallType() != CallType.READ) {
                return false;
            }
        }

        return true;
    }

    function _resolveAndExpectFinalizeRequested(
        bytes32 payloadId_,
        PayloadParams memory payloadParams,
        bytes memory returnData,
        bool isLastPayload
    ) internal {
        if (isLastPayload) {
            vm.expectEmit(false, false, false, false);
            emit FinalizeRequested(payloadId_, payloadParams);
        }

        _resolvePromise(payloadId_, returnData);
    }

    function _finalizeBatch(
        uint40 batchCount_,
        bytes[] memory readReturnData_,
        uint256 readCount_,
        bool hasMoreBatches
    ) internal returns (uint256) {
        bytes32[] memory payloadIds = watcherPrecompile.getBatchPayloadIds(batchCount_);

        for (uint i = 0; i < payloadIds.length; i++) {
            PayloadParams memory payloadParams = watcherPrecompile.getPayloadParams(payloadIds[i]);
            bool isLastPayload = i == payloadIds.length - 1 && hasMoreBatches;

            if (payloadParams.payloadHeader.getCallType() == CallType.READ) {
                _resolveAndExpectFinalizeRequested(
                    payloadParams.payloadId,
                    payloadParams,
                    readReturnData_[readCount_++],
                    isLastPayload
                );
            } else {
                (, , bytes memory returnData) = _uploadProofAndExecute(payloadParams);
                _resolveAndExpectFinalizeRequested(
                    payloadParams.payloadId,
                    payloadParams,
                    returnData,
                    isLastPayload
                );
            }
        }
        return readCount_;
    }

    function _uploadProofAndExecute(
        PayloadParams memory payloadParams
    ) internal returns (bool, bool, bytes memory) {
        (bytes memory watcherProof, bytes32 digest) = _generateWatcherProof(payloadParams);
        _writeProof(payloadParams.payloadId, watcherProof);

        (
            ExecuteParams memory params,
            SocketBatcher socketBatcher,
            ,
            bytes memory transmitterSig,
            address refundAddress
        ) = _getExecuteParams(payloadParams);

        return
            socketBatcher.attestAndExecute(
                params,
                payloadParams.switchboard,
                digest,
                watcherProof,
                transmitterSig,
                refundAddress
            );
    }

    function resolvePromises(bytes32[] memory payloadIds, bytes[] memory returnData) internal {
        for (uint i = 0; i < payloadIds.length; i++) {
            _resolvePromise(payloadIds[i], returnData[i]);
        }
    }

    //////////////////////////////////// Helpers ////////////////////////////////////
    function getSocketConfig(uint32 chainSlug_) internal view returns (SocketContracts memory) {
        return chainSlug_ == arbChainSlug ? arbConfig : optConfig;
    }

    function _generateWatcherProof(
        PayloadParams memory params_
    ) internal view returns (bytes memory, bytes32) {
        SocketContracts memory socketConfig = getSocketConfig(params_.payloadHeader.getChainSlug());
        DigestParams memory digestParams_ = DigestParams(
            address(socketConfig.socket),
            transmitterEOA,
            params_.payloadId,
            params_.deadline,
            params_.payloadHeader.getCallType(),
<<<<<<< HEAD
            params_.payloadHeader.getWriteFinality(),
=======
>>>>>>> 011773b3
            params_.gasLimit,
            params_.value,
            params_.payload,
            params_.target,
            _encodeAppGatewayId(params_.appGateway),
            params_.prevDigestsHash
        );
        bytes32 digest = watcherPrecompile.getDigest(digestParams_);

        bytes32 sigDigest = keccak256(
            abi.encode(address(socketConfig.switchboard), socketConfig.chainSlug, digest)
        );
        bytes memory proof = _createSignature(sigDigest, watcherPrivateKey);
        return (proof, digest);
    }

    function _writeProof(bytes32 payloadId_, bytes memory watcherProof_) internal {
        bytes memory bytesInput = abi.encode(
            IWatcherPrecompile.finalized.selector,
            payloadId_,
            watcherProof_
        );
        bytes memory watcherSignature = _createWatcherSignature(
            address(watcherPrecompile),
            bytesInput
        );
        watcherPrecompile.finalized(payloadId_, watcherProof_, signatureNonce++, watcherSignature);
        assertEq(watcherPrecompile.watcherProofs(payloadId_), watcherProof_);
    }

    function _getExecuteParams(
        PayloadParams memory payloadParams
    )
        internal
        view
        returns (
            ExecuteParams memory params,
            SocketBatcher socketBatcher,
            uint256 value,
            bytes memory transmitterSig,
            address refundAddress
        )
    {
        SocketContracts memory socketConfig = getSocketConfig(
            payloadParams.payloadHeader.getChainSlug()
        );
        bytes32 transmitterDigest = keccak256(
            abi.encode(address(socketConfig.socket), payloadParams.payloadId)
        );
        transmitterSig = _createSignature(transmitterDigest, transmitterPrivateKey);

        params = ExecuteParams({
            callType: payloadParams.payloadHeader.getCallType(),
            deadline: payloadParams.deadline,
<<<<<<< HEAD
            callType: payloadParams.payloadHeader.getCallType(),
            writeFinality: payloadParams.payloadHeader.getWriteFinality(),
=======
>>>>>>> 011773b3
            gasLimit: payloadParams.gasLimit,
            value: payloadParams.value,
            payload: payloadParams.payload,
            target: payloadParams.target,
            requestCount: payloadParams.payloadHeader.getRequestCount(),
            batchCount: payloadParams.payloadHeader.getBatchCount(),
            payloadCount: payloadParams.payloadHeader.getPayloadCount(),
            prevDigestsHash: payloadParams.prevDigestsHash,
            extraData: bytes("")
        });

        value = payloadParams.value;
        socketBatcher = socketConfig.socketBatcher;
        refundAddress = transmitterEOA;
    }

    function _resolvePromise(bytes32 payloadId, bytes memory returnData) internal {
        ResolvedPromises[] memory resolvedPromises = new ResolvedPromises[](1);
        resolvedPromises[0] = ResolvedPromises({payloadId: payloadId, returnData: returnData});

        bytes memory watcherSignature = _createWatcherSignature(
            address(watcherPrecompile),
            abi.encode(WatcherPrecompile.resolvePromises.selector, resolvedPromises)
        );
        watcherPrecompile.resolvePromises(resolvedPromises, signatureNonce++, watcherSignature);
    }

    function _createWatcherSignature(
        address watcherPrecompile_,
        bytes memory params_
    ) internal view returns (bytes memory) {
        bytes32 digest = keccak256(
            abi.encode(watcherPrecompile_, evmxSlug, signatureNonce, params_)
        );
        return _createSignature(digest, watcherPrivateKey);
    }

    function _createSignature(
        bytes32 digest_,
        uint256 privateKey_
    ) internal pure returns (bytes memory sig) {
        bytes32 digest = keccak256(abi.encodePacked("\x19Ethereum Signed Message:\n32", digest_));
        (uint8 sigV, bytes32 sigR, bytes32 sigS) = vm.sign(privateKey_, digest);
        sig = new bytes(65);
        bytes1 v32 = bytes1(sigV);

        assembly {
            mstore(add(sig, 96), v32)
            mstore(add(sig, 32), sigR)
            mstore(add(sig, 64), sigS)
        }
    }

    function _encodeAppGatewayId(address appGateway_) internal pure returns (bytes32) {
        return bytes32(uint256(uint160(appGateway_)));
    }

    function _decodeAppGatewayId(bytes32 appGatewayId_) internal pure returns (address) {
        return address(uint160(uint256(appGatewayId_)));
    }
}<|MERGE_RESOLUTION|>--- conflicted
+++ resolved
@@ -314,10 +314,6 @@
             params_.payloadId,
             params_.deadline,
             params_.payloadHeader.getCallType(),
-<<<<<<< HEAD
-            params_.payloadHeader.getWriteFinality(),
-=======
->>>>>>> 011773b3
             params_.gasLimit,
             params_.value,
             params_.payload,
@@ -372,11 +368,6 @@
         params = ExecuteParams({
             callType: payloadParams.payloadHeader.getCallType(),
             deadline: payloadParams.deadline,
-<<<<<<< HEAD
-            callType: payloadParams.payloadHeader.getCallType(),
-            writeFinality: payloadParams.payloadHeader.getWriteFinality(),
-=======
->>>>>>> 011773b3
             gasLimit: payloadParams.gasLimit,
             value: payloadParams.value,
             payload: payloadParams.payload,
