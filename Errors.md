# Custom Error Codes

## AddressResolver.sol

<<<<<<< HEAD
| Error                                                                     | Signature    |
| ------------------------------------------------------------------------- | ------------ |
| `AppGatewayContractAlreadySetByDifferentSender(address contractAddress_)` | `0x4062307a` |
| `DeploymentFailed()`                                                      | `0x30116425` |
=======
| Error                                                    | Signature    |
| -------------------------------------------------------- | ------------ |
| `AppGatewayContractAlreadySetByDifferentSender(address)` | `0xbe1ef5f1` |
| `DeploymentFailed()`                                     | `0x30116425` |
>>>>>>> 53a1a440

## AsyncPromise.sol

| Error                           | Signature    |
| ------------------------------- | ------------ |
| `PromiseAlreadyResolved()`      | `0x56b63537` |
| `OnlyForwarderOrLocalInvoker()` | `0xa9fb0b28` |
| `PromiseAlreadySetUp()`         | `0x927c53d5` |

## apps/payload-delivery/ContractFactoryPlug.sol

| Error                | Signature    |
| -------------------- | ------------ |
| `DeploymentFailed()` | `0x30116425` |

## apps/payload-delivery/FeesPlug.sol

| Error                               | Signature    |
| ----------------------------------- | ------------ |
| `FeesAlreadyPaid()`                 | `0xd3b1ad69` |
| `InsufficientBalanceForFees()`      | `0x8adc4ac2` |
| `InsufficientBalanceForWithdrawl()` | `0xdaf06913` |
| `InvalidDepositAmount()`            | `0xfe9ba5cd` |

## apps/payload-delivery/app-gateway/AuctionManager.sol

| Error                     | Signature    |
| ------------------------- | ------------ |
| `AuctionClosed()`         | `0x36b6b46d` |
| `AuctionAlreadyStarted()` | `0x628e3883` |
| `BidExceedsMaxFees()`     | `0x4c923f3c` |
| `InvalidTransmitter()`    | `0x58a70a0a` |

## apps/payload-delivery/app-gateway/BatchAsync.sol

<<<<<<< HEAD
| Error                           | Signature    |
| ------------------------------- | ------------ |
| `AllPayloadsExecuted()`         | `0x6bc43bfe` |
| `NotFromForwarder()`            | `0xe83aa6bd` |
| `CallFailed(bytes32 payloadId)` | `0xe6176664` |
| `PayloadTooLarge()`             | `0x492f620d` |
| `OnlyAppGateway()`              | `0xfec944ea` |
=======
| Error                   | Signature    |
| ----------------------- | ------------ |
| `AllPayloadsExecuted()` | `0x6bc43bfe` |
| `NotFromForwarder()`    | `0xe83aa6bd` |
| `CallFailed(bytes32)`   | `0xe22e3683` |
| `PayloadTooLarge()`     | `0x492f620d` |
| `OnlyAppGateway()`      | `0xfec944ea` |
>>>>>>> 53a1a440

## apps/payload-delivery/app-gateway/DeliveryHelper.sol

| Error                   | Signature    |
| ----------------------- | ------------ |
| `PromisesNotResolved()` | `0xb91dbe7d` |

## apps/payload-delivery/app-gateway/QueueAsync.sol

| Error              | Signature    |
| ------------------ | ------------ |
| `InvalidPromise()` | `0x45f2d176` |

## apps/super-token-lockable/LimitHook.sol

| Error                 | Signature    |
| --------------------- | ------------ |
| `BurnLimitExceeded()` | `0x85e72fd4` |
| `MintLimitExceeded()` | `0xb643bfa6` |

## apps/super-token-lockable/SuperTokenLockable.sol

| Error                        | Signature    |
| ---------------------------- | ------------ |
| `InsufficientBalance()`      | `0xf4d678b8` |
| `InsufficientLockedTokens()` | `0x4f6d2a3e` |

## base/AppGatewayBase.sol

| Error              | Signature    |
| ------------------ | ------------ |
| `InvalidPromise()` | `0x45f2d176` |
| `FeesNotSet()`     | `0x2ec61400` |

## common/Errors.sol

| Error                        | Signature    |
| ---------------------------- | ------------ |
| `NotAuthorized()`            | `0xea8e4eb5` |
| `NotBridge()`                | `0x7fea9dc5` |
| `NotSocket()`                | `0xc59f8f7c` |
| `ConnectorUnavailable()`     | `0xb1efb84a` |
| `InvalidTokenContract()`     | `0x29bdfb34` |
| `ZeroAddressReceiver()`      | `0x96bbcf1e` |
| `ZeroAddress()`              | `0xd92e233d` |
| `ZeroAmount()`               | `0x1f2a2005` |
| `InsufficientFunds()`        | `0x356680b7` |
| `InvalidSigner()`            | `0x815e1d64` |
| `InvalidFunction()`          | `0xdb2079c3` |
| `TimeoutDelayTooLarge()`     | `0xc10bfe64` |
| `TimeoutAlreadyResolved()`   | `0x7dc8be06` |
| `ResolvingTimeoutTooEarly()` | `0x28fd4c50` |
| `LimitReached()`             | `0x3dd19101` |
| `FeesAlreadyPaid()`          | `0xd3b1ad69` |
| `NotAuctionManager()`        | `0x87944c26` |
| `CallFailed()`               | `0x3204506f` |
| `PlugDisconnected()`         | `0xe741bafb` |
| `InvalidAppGateway()`        | `0x82ded261` |
| `AppGatewayAlreadyCalled()`  | `0xb224683f` |
| `InvalidInboxCaller()`       | `0x4f1aa61e` |

## libraries/ECDSA.sol

| Error                                  | Signature    |
| -------------------------------------- | ------------ |
| `ECDSAInvalidSignature()`              | `0xf645eedf` |
| `ECDSAInvalidSignatureLength(uint256)` | `0xfce698f7` |
| `ECDSAInvalidSignatureS(bytes32)`      | `0xd78bce0c` |

## libraries/RescueFundsLib.sol

| Error                   | Signature    |
| ----------------------- | ------------ |
| `InvalidTokenAddress()` | `0x1eb00b06` |

## mock/MockSocket.sol

| Error                      | Signature    |
| -------------------------- | ------------ |
| `PayloadAlreadyExecuted()` | `0xe17bd578` |
| `VerificationFailed()`     | `0x439cc0cd` |
| `LowGasLimit()`            | `0xd38edae0` |
| `InvalidSlug()`            | `0x290a8315` |
| `ExecutionFailed()`        | `0xacfdb444` |

## mock/MockWatcherPrecompile.sol

| Error                  | Signature    |
| ---------------------- | ------------ |
| `InvalidChainSlug()`   | `0xbff6b106` |
| `InvalidTransmitter()` | `0x58a70a0a` |

## socket/Socket.sol

| Error                      | Signature    |
| -------------------------- | ------------ |
| `PayloadAlreadyExecuted()` | `0xe17bd578` |
| `VerificationFailed()`     | `0x439cc0cd` |
| `LowGasLimit()`            | `0xd38edae0` |
| `InvalidSlug()`            | `0x290a8315` |
| `ExecutionFailed()`        | `0xacfdb444` |

## socket/SocketBase.sol

| Error                  | Signature    |
| ---------------------- | ------------ |
| `InvalidTransmitter()` | `0x58a70a0a` |

## socket/SocketConfig.sol

| Error                  | Signature    |
| ---------------------- | ------------ |
| `SwitchboardExists()`  | `0x2dff8555` |
| `InvalidConnection()`  | `0x63228f29` |
| `InvalidSwitchboard()` | `0xf63c9e4d` |

## socket/switchboard/FastSwitchboard.sol

| Error               | Signature    |
| ------------------- | ------------ |
| `AlreadyAttested()` | `0x35d90805` |
| `WatcherNotFound()` | `0xa278e4ad` |

## socket/switchboard/SwitchboardBase.sol

| Error            | Signature    |
| ---------------- | ------------ |
| `InvalidNonce()` | `0x756688fe` |

## socket/utils/AccessControl.sol

| Error               | Signature    |
| ------------------- | ------------ |
| `NoPermit(bytes32)` | `0x962f6333` |

## socket/utils/SignatureVerifier.sol

| Error                | Signature    |
| -------------------- | ------------ |
| `InvalidSigLength()` | `0xd2453293` |

## utils/AddressResolverUtil.sol

| Error                     | Signature    |
| ------------------------- | ------------ |
| `OnlyPayloadDelivery()`   | `0x7ccc3a43` |
| `OnlyWatcherPrecompile()` | `0x663a892a` |

<<<<<<< HEAD
## utils/Ownable.sol
=======
## utils/OwnableTwoStep.sol
>>>>>>> 53a1a440

| Error           | Signature    |
| --------------- | ------------ |
| `OnlyOwner()`   | `0x5fc483c5` |
| `OnlyNominee()` | `0x7c91ccdd` |

## watcherPrecompile/WatcherPrecompile.sol

| Error                  | Signature    |
| ---------------------- | ------------ |
| `InvalidChainSlug()`   | `0xbff6b106` |
| `InvalidConnection()`  | `0x63228f29` |
| `InvalidTransmitter()` | `0x58a70a0a` |

## watcherPrecompile/WatcherPrecompileLimits.sol

<<<<<<< HEAD
| Error                                                         | Signature    |
| ------------------------------------------------------------- | ------------ |
| `ActionNotSupported(address appGateway_, bytes32 limitType_)` | `0xb820198b` |
=======
| Error                                 | Signature    |
| ------------------------------------- | ------------ |
| `ActionNotSupported(address,bytes32)` | `0xa219158f` |
>>>>>>> 53a1a440
<|MERGE_RESOLUTION|>--- conflicted
+++ resolved
@@ -2,17 +2,10 @@
 
 ## AddressResolver.sol
 
-<<<<<<< HEAD
-| Error                                                                     | Signature    |
-| ------------------------------------------------------------------------- | ------------ |
-| `AppGatewayContractAlreadySetByDifferentSender(address contractAddress_)` | `0x4062307a` |
-| `DeploymentFailed()`                                                      | `0x30116425` |
-=======
 | Error                                                    | Signature    |
 | -------------------------------------------------------- | ------------ |
 | `AppGatewayContractAlreadySetByDifferentSender(address)` | `0xbe1ef5f1` |
 | `DeploymentFailed()`                                     | `0x30116425` |
->>>>>>> 53a1a440
 
 ## AsyncPromise.sol
 
@@ -48,15 +41,6 @@
 
 ## apps/payload-delivery/app-gateway/BatchAsync.sol
 
-<<<<<<< HEAD
-| Error                           | Signature    |
-| ------------------------------- | ------------ |
-| `AllPayloadsExecuted()`         | `0x6bc43bfe` |
-| `NotFromForwarder()`            | `0xe83aa6bd` |
-| `CallFailed(bytes32 payloadId)` | `0xe6176664` |
-| `PayloadTooLarge()`             | `0x492f620d` |
-| `OnlyAppGateway()`              | `0xfec944ea` |
-=======
 | Error                   | Signature    |
 | ----------------------- | ------------ |
 | `AllPayloadsExecuted()` | `0x6bc43bfe` |
@@ -64,7 +48,6 @@
 | `CallFailed(bytes32)`   | `0xe22e3683` |
 | `PayloadTooLarge()`     | `0x492f620d` |
 | `OnlyAppGateway()`      | `0xfec944ea` |
->>>>>>> 53a1a440
 
 ## apps/payload-delivery/app-gateway/DeliveryHelper.sol
 
@@ -213,11 +196,7 @@
 | `OnlyPayloadDelivery()`   | `0x7ccc3a43` |
 | `OnlyWatcherPrecompile()` | `0x663a892a` |
 
-<<<<<<< HEAD
-## utils/Ownable.sol
-=======
 ## utils/OwnableTwoStep.sol
->>>>>>> 53a1a440
 
 | Error           | Signature    |
 | --------------- | ------------ |
@@ -234,12 +213,6 @@
 
 ## watcherPrecompile/WatcherPrecompileLimits.sol
 
-<<<<<<< HEAD
-| Error                                                         | Signature    |
-| ------------------------------------------------------------- | ------------ |
-| `ActionNotSupported(address appGateway_, bytes32 limitType_)` | `0xb820198b` |
-=======
 | Error                                 | Signature    |
 | ------------------------------------- | ------------ |
-| `ActionNotSupported(address,bytes32)` | `0xa219158f` |
->>>>>>> 53a1a440
+| `ActionNotSupported(address,bytes32)` | `0xa219158f` |