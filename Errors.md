# Custom Error Codes

<<<<<<< HEAD
=======

>>>>>>> b47bfd15
## base/PlugBase.sol

| Error | Signature |
|-------|-----------|
| `SocketAlreadyInitialized()` | `0xc9500b00` |

<<<<<<< HEAD
## interfaces/IWatcherPrecompile.sol

| Error                       | Signature    |
| --------------------------- | ------------ |
| `InvalidChainSlug()`        | `0xbff6b106` |
| `InvalidConnection()`       | `0x63228f29` |
| `InvalidTransmitter()`      | `0x58a70a0a` |
| `InvalidTimeoutRequest()`   | `0x600ca372` |
| `InvalidPayloadId()`        | `0xfa0b8c86` |
| `InvalidCaller()`           | `0x48f5c3ed` |
| `InvalidGateway()`          | `0xfc9dfe85` |
| `InvalidSwitchboard()`      | `0xf63c9e4d` |
| `RequestAlreadyCancelled()` | `0xc70f47d8` |
| `RequestCancelled()`        | `0xe3cf2258` |
| `AlreadyStarted()`          | `0x1fbde445` |
| `InvalidLevelNumber()`      | `0x5022f14b` |

## interfaces/IWatcherPrecompileLimits.sol

| Error                                            | Signature    |
| ------------------------------------------------ | ------------ |
| `ActionNotSupported(address,bytes32)`            | `0xa219158f` |
| `NotDeliveryHelper()`                            | `0x29029c67` |
| `LimitExceeded(address,bytes32,uint256,uint256)` | `0x80bb2621` |

=======
>>>>>>> b47bfd15
## protocol/AddressResolver.sol

| Error | Signature |
|-------|-----------|
| `InvalidAppGateway(address)` | `0x0e66940d` |

## protocol/AsyncPromise.sol

| Error | Signature |
|-------|-----------|
| `PromiseAlreadyResolved()` | `0x56b63537` |
| `OnlyForwarderOrLocalInvoker()` | `0xa9fb0b28` |
| `PromiseAlreadySetUp()` | `0x927c53d5` |
| `PromiseRevertFailed()` | `0x0175b9de` |

## protocol/Forwarder.sol

| Error | Signature |
|-------|-----------|
| `AsyncModifierNotUsed()` | `0xb9521e1a` |

## protocol/Forwarder.sol

| Error                    | Signature    |
| ------------------------ | ------------ |
| `AsyncModifierNotUsed()` | `0xb9521e1a` |

## protocol/payload-delivery/AuctionManager.sol

| Error                        | Signature    |
| ---------------------------- | ------------ |
| `InvalidBid()`               | `0xc6388ef7` |
| `MaxReAuctionCountReached()` | `0xf2b4388c` |

## protocol/payload-delivery/ContractFactoryPlug.sol

| Error | Signature |
|-------|-----------|
| `DeploymentFailed()` | `0x30116425` |
| `ExecutionFailed()` | `0xacfdb444` |
| `information(bool,bytes)` | `0x1a5c6d63` |

## protocol/payload-delivery/FeesManager.sol
<<<<<<< HEAD

| Error                         | Signature    |
| ----------------------------- | ------------ |
| `InsufficientFeesAvailable()` | `0x51488f54` |
| `NoFeesForTransmitter()`      | `0x248bac55` |
| `NoFeesBlocked()`             | `0x116d68f9` |
| `InvalidWatcherSignature()`   | `0x5029f14f` |
| `NonceUsed()`                 | `0x1f6d5aef` |
| `InvalidCaller()`             | `0x48f5c3ed` |

## protocol/payload-delivery/FeesPlug.sol
=======
>>>>>>> b47bfd15

| Error | Signature |
|-------|-----------|
| `InsufficientFeesAvailable()` | `0x51488f54` |
| `NoFeesForTransmitter()` | `0x248bac55` |
| `NoFeesBlocked()` | `0x116d68f9` |
| `InvalidWatcherSignature()` | `0x5029f14f` |
| `NonceUsed()` | `0x1f6d5aef` |

<<<<<<< HEAD
## protocol/payload-delivery/app-gateway/DeliveryUtils.sol
=======
## protocol/payload-delivery/FeesPlug.sol

| Error | Signature |
|-------|-----------|
| `FeesAlreadyPaid()` | `0xd3b1ad69` |
| `InsufficientTokenBalance(address)` | `0x642faafa` |
| `InvalidDepositAmount()` | `0xfe9ba5cd` |
| `TokenNotWhitelisted(address)` | `0xea3bff2e` |

## protocol/payload-delivery/app-gateway/BatchAsync.sol
>>>>>>> b47bfd15

| Error | Signature |
|-------|-----------|
| `AllPayloadsExecuted()` | `0x6bc43bfe` |
<<<<<<< HEAD
| `NotFromForwarder()`    | `0xe83aa6bd` |
| `CallFailed(bytes32)`   | `0xe22e3683` |
| `PayloadTooLarge()`     | `0x492f620d` |
| `OnlyAppGateway()`      | `0xfec944ea` |
| `WinningBidExists()`    | `0xe8733654` |
| `InsufficientFees()`    | `0x8d53e553` |
| `ReadOnlyRequests()`    | `0x5f16b0e6` |
=======
| `NotFromForwarder()` | `0xe83aa6bd` |
| `CallFailed(bytes32)` | `0xe22e3683` |
| `PayloadTooLarge()` | `0x492f620d` |
| `OnlyAppGateway()` | `0xfec944ea` |
| `WinningBidExists()` | `0xe8733654` |
| `InsufficientFees()` | `0x8d53e553` |
>>>>>>> b47bfd15

## protocol/socket/Socket.sol

| Error | Signature |
|-------|-----------|
| `PayloadAlreadyExecuted(ExecutionStatus)` | `0xf4c54edd` |
| `VerificationFailed()` | `0x439cc0cd` |
| `LowGasLimit()` | `0xd38edae0` |
| `InvalidSlug()` | `0x290a8315` |
| `DeadlinePassed()` | `0x70f65caa` |

## protocol/socket/SocketConfig.sol

<<<<<<< HEAD
| Error                           | Signature    |
| ------------------------------- | ------------ |
| `InvalidConnection()`           | `0x63228f29` |
| `InvalidSwitchboard()`          | `0xf63c9e4d` |
| `SwitchboardExists()`           | `0x2dff8555` |
=======
| Error | Signature |
|-------|-----------|
| `SwitchboardExists()` | `0x2dff8555` |
| `InvalidConnection()` | `0x63228f29` |
| `InvalidSwitchboard()` | `0xf63c9e4d` |
>>>>>>> b47bfd15
| `SwitchboardExistsOrDisabled()` | `0x1c7d2487` |

## protocol/socket/SocketUtils.sol

| Error | Signature |
|-------|-----------|
| `InvalidTransmitter()` | `0x58a70a0a` |

## protocol/socket/switchboard/FastSwitchboard.sol

| Error | Signature |
|-------|-----------|
| `AlreadyAttested()` | `0x35d90805` |
| `WatcherNotFound()` | `0xa278e4ad` |

## protocol/socket/switchboard/SwitchboardBase.sol

| Error | Signature |
|-------|-----------|
| `InvalidNonce()` | `0x756688fe` |

## protocol/utils/AccessControl.sol

| Error | Signature |
|-------|-----------|
| `NoPermit(bytes32)` | `0x962f6333` |

## protocol/utils/AddressResolverUtil.sol

<<<<<<< HEAD
| Error                                     | Signature    |
| ----------------------------------------- | ------------ |
| `OnlyPayloadDelivery()`                   | `0x7ccc3a43` |
| `OnlyWatcherPrecompile()`                 | `0x663a892a` |
| `OnlyWatcherPrecompileOrDeliveryHelper()` | `0xe93a2814` |
=======
| Error | Signature |
|-------|-----------|
| `OnlyPayloadDelivery()` | `0x7ccc3a43` |
| `OnlyWatcherPrecompile()` | `0x663a892a` |
>>>>>>> b47bfd15

## protocol/utils/common/Errors.sol

| Error | Signature |
|-------|-----------|
| `NotAuthorized()` | `0xea8e4eb5` |
| `NotBridge()` | `0x7fea9dc5` |
| `NotSocket()` | `0xc59f8f7c` |
| `ConnectorUnavailable()` | `0xb1efb84a` |
| `InvalidTokenContract()` | `0x29bdfb34` |
| `ZeroAddressReceiver()` | `0x96bbcf1e` |
| `ZeroAddress()` | `0xd92e233d` |
| `ZeroAmount()` | `0x1f2a2005` |
| `InsufficientFunds()` | `0x356680b7` |
| `InvalidSigner()` | `0x815e1d64` |
| `InvalidFunction()` | `0xdb2079c3` |
| `TimeoutDelayTooLarge()` | `0xc10bfe64` |
| `TimeoutAlreadyResolved()` | `0x7dc8be06` |
| `ResolvingTimeoutTooEarly()` | `0x28fd4c50` |
<<<<<<< HEAD
| `LimitReached()`             | `0x3dd19101` |
| `FeesAlreadyPaid()`          | `0xd3b1ad69` |
| `NotAuctionManager()`        | `0x87944c26` |
| `CallFailed()`               | `0x3204506f` |
| `PlugDisconnected()`         | `0xe741bafb` |
| `InvalidAppGateway()`        | `0x82ded261` |
| `AppGatewayAlreadyCalled()`  | `0xb224683f` |
| `InvalidInboxCaller()`       | `0x4f1aa61e` |
| `PromisesNotResolved()`      | `0xb91dbe7d` |
| `InvalidPromise()`           | `0x45f2d176` |
| `InvalidIndex()`             | `0x63df8171` |
| `InvalidTransmitter()`       | `0x58a70a0a` |
| `FeesNotSet()`               | `0x2a831034` |
| `InvalidTokenAddress()`      | `0x1eb00b06` |
| `InvalidWatcherSignature()`  | `0x5029f14f` |
| `NonceUsed()`                | `0x1f6d5aef` |
| `AuctionClosed()`            | `0x36b6b46d` |
| `AuctionAlreadyStarted()`    | `0x628e3883` |
| `BidExceedsMaxFees()`        | `0x4c923f3c` |
| `LowerBidAlreadyExists()`    | `0xaaa1f709` |

## protocol/watcherPrecompile/WatcherPrecompileConfig.sol

| Error                       | Signature    |
| --------------------------- | ------------ |
| `InvalidGateway()`          | `0xfc9dfe85` |
| `InvalidSwitchboard()`      | `0xf63c9e4d` |
| `NonceUsed()`               | `0x1f6d5aef` |
| `InvalidWatcherSignature()` | `0x5029f14f` |
=======
| `LimitReached()` | `0x3dd19101` |
| `FeesAlreadyPaid()` | `0xd3b1ad69` |
| `NotAuctionManager()` | `0x87944c26` |
| `CallFailed()` | `0x3204506f` |
| `PlugDisconnected()` | `0xe741bafb` |
| `InvalidAppGateway()` | `0x82ded261` |
| `AppGatewayAlreadyCalled()` | `0xb224683f` |
| `InvalidInboxCaller()` | `0x4f1aa61e` |
| `PromisesNotResolved()` | `0xb91dbe7d` |
| `InvalidPromise()` | `0x45f2d176` |
| `InvalidIndex()` | `0x63df8171` |
| `InvalidTransmitter()` | `0x58a70a0a` |
| `FeesNotSet()` | `0x2a831034` |
| `InvalidTokenAddress()` | `0x1eb00b06` |
| `InvalidWatcherSignature()` | `0x5029f14f` |
| `NonceUsed()` | `0x1f6d5aef` |
| `AuctionClosed()` | `0x36b6b46d` |
| `AuctionAlreadyStarted()` | `0x628e3883` |
| `BidExceedsMaxFees()` | `0x4c923f3c` |
| `LowerBidAlreadyExists()` | `0xaaa1f709` |

## protocol/watcherPrecompile/WatcherPrecompile.sol

| Error | Signature |
|-------|-----------|
| `InvalidChainSlug()` | `0xbff6b106` |
| `InvalidConnection()` | `0x63228f29` |
| `InvalidTransmitter()` | `0x58a70a0a` |
| `InvalidTimeoutRequest()` | `0x600ca372` |
| `InvalidPayloadId()` | `0xfa0b8c86` |
| `InvalidCaller()` | `0x48f5c3ed` |

## protocol/watcherPrecompile/WatcherPrecompileLimits.sol

| Error | Signature |
|-------|-----------|
| `ActionNotSupported(address,bytes32)` | `0xa219158f` |
| `NotDeliveryHelper()` | `0x29029c67` |
| `LimitExceeded(address,bytes32,uint256,uint256)` | `0x80bb2621` |
>>>>>>> b47bfd15
<|MERGE_RESOLUTION|>--- conflicted
+++ resolved
@@ -1,43 +1,37 @@
 # Custom Error Codes
 
-<<<<<<< HEAD
-=======
-
->>>>>>> b47bfd15
+
 ## base/PlugBase.sol
 
 | Error | Signature |
 |-------|-----------|
 | `SocketAlreadyInitialized()` | `0xc9500b00` |
 
-<<<<<<< HEAD
 ## interfaces/IWatcherPrecompile.sol
 
-| Error                       | Signature    |
-| --------------------------- | ------------ |
-| `InvalidChainSlug()`        | `0xbff6b106` |
-| `InvalidConnection()`       | `0x63228f29` |
-| `InvalidTransmitter()`      | `0x58a70a0a` |
-| `InvalidTimeoutRequest()`   | `0x600ca372` |
-| `InvalidPayloadId()`        | `0xfa0b8c86` |
-| `InvalidCaller()`           | `0x48f5c3ed` |
-| `InvalidGateway()`          | `0xfc9dfe85` |
-| `InvalidSwitchboard()`      | `0xf63c9e4d` |
+| Error | Signature |
+|-------|-----------|
+| `InvalidChainSlug()` | `0xbff6b106` |
+| `InvalidConnection()` | `0x63228f29` |
+| `InvalidTransmitter()` | `0x58a70a0a` |
+| `InvalidTimeoutRequest()` | `0x600ca372` |
+| `InvalidPayloadId()` | `0xfa0b8c86` |
+| `InvalidCaller()` | `0x48f5c3ed` |
+| `InvalidGateway()` | `0xfc9dfe85` |
+| `InvalidSwitchboard()` | `0xf63c9e4d` |
 | `RequestAlreadyCancelled()` | `0xc70f47d8` |
-| `RequestCancelled()`        | `0xe3cf2258` |
-| `AlreadyStarted()`          | `0x1fbde445` |
-| `InvalidLevelNumber()`      | `0x5022f14b` |
+| `RequestCancelled()` | `0xe3cf2258` |
+| `AlreadyStarted()` | `0x1fbde445` |
+| `InvalidLevelNumber()` | `0x5022f14b` |
 
 ## interfaces/IWatcherPrecompileLimits.sol
 
-| Error                                            | Signature    |
-| ------------------------------------------------ | ------------ |
-| `ActionNotSupported(address,bytes32)`            | `0xa219158f` |
-| `NotDeliveryHelper()`                            | `0x29029c67` |
+| Error | Signature |
+|-------|-----------|
+| `ActionNotSupported(address,bytes32)` | `0xa219158f` |
+| `NotDeliveryHelper()` | `0x29029c67` |
 | `LimitExceeded(address,bytes32,uint256,uint256)` | `0x80bb2621` |
 
-=======
->>>>>>> b47bfd15
 ## protocol/AddressResolver.sol
 
 | Error | Signature |
@@ -59,17 +53,11 @@
 |-------|-----------|
 | `AsyncModifierNotUsed()` | `0xb9521e1a` |
 
-## protocol/Forwarder.sol
-
-| Error                    | Signature    |
-| ------------------------ | ------------ |
-| `AsyncModifierNotUsed()` | `0xb9521e1a` |
-
 ## protocol/payload-delivery/AuctionManager.sol
 
-| Error                        | Signature    |
-| ---------------------------- | ------------ |
-| `InvalidBid()`               | `0xc6388ef7` |
+| Error | Signature |
+|-------|-----------|
+| `InvalidBid()` | `0xc6388ef7` |
 | `MaxReAuctionCountReached()` | `0xf2b4388c` |
 
 ## protocol/payload-delivery/ContractFactoryPlug.sol
@@ -81,20 +69,6 @@
 | `information(bool,bytes)` | `0x1a5c6d63` |
 
 ## protocol/payload-delivery/FeesManager.sol
-<<<<<<< HEAD
-
-| Error                         | Signature    |
-| ----------------------------- | ------------ |
-| `InsufficientFeesAvailable()` | `0x51488f54` |
-| `NoFeesForTransmitter()`      | `0x248bac55` |
-| `NoFeesBlocked()`             | `0x116d68f9` |
-| `InvalidWatcherSignature()`   | `0x5029f14f` |
-| `NonceUsed()`                 | `0x1f6d5aef` |
-| `InvalidCaller()`             | `0x48f5c3ed` |
-
-## protocol/payload-delivery/FeesPlug.sol
-=======
->>>>>>> b47bfd15
 
 | Error | Signature |
 |-------|-----------|
@@ -103,10 +77,8 @@
 | `NoFeesBlocked()` | `0x116d68f9` |
 | `InvalidWatcherSignature()` | `0x5029f14f` |
 | `NonceUsed()` | `0x1f6d5aef` |
-
-<<<<<<< HEAD
-## protocol/payload-delivery/app-gateway/DeliveryUtils.sol
-=======
+| `InvalidCaller()` | `0x48f5c3ed` |
+
 ## protocol/payload-delivery/FeesPlug.sol
 
 | Error | Signature |
@@ -116,28 +88,18 @@
 | `InvalidDepositAmount()` | `0xfe9ba5cd` |
 | `TokenNotWhitelisted(address)` | `0xea3bff2e` |
 
-## protocol/payload-delivery/app-gateway/BatchAsync.sol
->>>>>>> b47bfd15
+## protocol/payload-delivery/app-gateway/DeliveryUtils.sol
 
 | Error | Signature |
 |-------|-----------|
 | `AllPayloadsExecuted()` | `0x6bc43bfe` |
-<<<<<<< HEAD
-| `NotFromForwarder()`    | `0xe83aa6bd` |
-| `CallFailed(bytes32)`   | `0xe22e3683` |
-| `PayloadTooLarge()`     | `0x492f620d` |
-| `OnlyAppGateway()`      | `0xfec944ea` |
-| `WinningBidExists()`    | `0xe8733654` |
-| `InsufficientFees()`    | `0x8d53e553` |
-| `ReadOnlyRequests()`    | `0x5f16b0e6` |
-=======
 | `NotFromForwarder()` | `0xe83aa6bd` |
 | `CallFailed(bytes32)` | `0xe22e3683` |
 | `PayloadTooLarge()` | `0x492f620d` |
 | `OnlyAppGateway()` | `0xfec944ea` |
 | `WinningBidExists()` | `0xe8733654` |
 | `InsufficientFees()` | `0x8d53e553` |
->>>>>>> b47bfd15
+| `ReadOnlyRequests()` | `0x5f16b0e6` |
 
 ## protocol/socket/Socket.sol
 
@@ -151,19 +113,11 @@
 
 ## protocol/socket/SocketConfig.sol
 
-<<<<<<< HEAD
-| Error                           | Signature    |
-| ------------------------------- | ------------ |
-| `InvalidConnection()`           | `0x63228f29` |
-| `InvalidSwitchboard()`          | `0xf63c9e4d` |
-| `SwitchboardExists()`           | `0x2dff8555` |
-=======
-| Error | Signature |
-|-------|-----------|
-| `SwitchboardExists()` | `0x2dff8555` |
+| Error | Signature |
+|-------|-----------|
 | `InvalidConnection()` | `0x63228f29` |
 | `InvalidSwitchboard()` | `0xf63c9e4d` |
->>>>>>> b47bfd15
+| `SwitchboardExists()` | `0x2dff8555` |
 | `SwitchboardExistsOrDisabled()` | `0x1c7d2487` |
 
 ## protocol/socket/SocketUtils.sol
@@ -193,18 +147,11 @@
 
 ## protocol/utils/AddressResolverUtil.sol
 
-<<<<<<< HEAD
-| Error                                     | Signature    |
-| ----------------------------------------- | ------------ |
-| `OnlyPayloadDelivery()`                   | `0x7ccc3a43` |
-| `OnlyWatcherPrecompile()`                 | `0x663a892a` |
-| `OnlyWatcherPrecompileOrDeliveryHelper()` | `0xe93a2814` |
-=======
 | Error | Signature |
 |-------|-----------|
 | `OnlyPayloadDelivery()` | `0x7ccc3a43` |
 | `OnlyWatcherPrecompile()` | `0x663a892a` |
->>>>>>> b47bfd15
+| `OnlyWatcherPrecompileOrDeliveryHelper()` | `0xe93a2814` |
 
 ## protocol/utils/common/Errors.sol
 
@@ -224,37 +171,6 @@
 | `TimeoutDelayTooLarge()` | `0xc10bfe64` |
 | `TimeoutAlreadyResolved()` | `0x7dc8be06` |
 | `ResolvingTimeoutTooEarly()` | `0x28fd4c50` |
-<<<<<<< HEAD
-| `LimitReached()`             | `0x3dd19101` |
-| `FeesAlreadyPaid()`          | `0xd3b1ad69` |
-| `NotAuctionManager()`        | `0x87944c26` |
-| `CallFailed()`               | `0x3204506f` |
-| `PlugDisconnected()`         | `0xe741bafb` |
-| `InvalidAppGateway()`        | `0x82ded261` |
-| `AppGatewayAlreadyCalled()`  | `0xb224683f` |
-| `InvalidInboxCaller()`       | `0x4f1aa61e` |
-| `PromisesNotResolved()`      | `0xb91dbe7d` |
-| `InvalidPromise()`           | `0x45f2d176` |
-| `InvalidIndex()`             | `0x63df8171` |
-| `InvalidTransmitter()`       | `0x58a70a0a` |
-| `FeesNotSet()`               | `0x2a831034` |
-| `InvalidTokenAddress()`      | `0x1eb00b06` |
-| `InvalidWatcherSignature()`  | `0x5029f14f` |
-| `NonceUsed()`                | `0x1f6d5aef` |
-| `AuctionClosed()`            | `0x36b6b46d` |
-| `AuctionAlreadyStarted()`    | `0x628e3883` |
-| `BidExceedsMaxFees()`        | `0x4c923f3c` |
-| `LowerBidAlreadyExists()`    | `0xaaa1f709` |
-
-## protocol/watcherPrecompile/WatcherPrecompileConfig.sol
-
-| Error                       | Signature    |
-| --------------------------- | ------------ |
-| `InvalidGateway()`          | `0xfc9dfe85` |
-| `InvalidSwitchboard()`      | `0xf63c9e4d` |
-| `NonceUsed()`               | `0x1f6d5aef` |
-| `InvalidWatcherSignature()` | `0x5029f14f` |
-=======
 | `LimitReached()` | `0x3dd19101` |
 | `FeesAlreadyPaid()` | `0xd3b1ad69` |
 | `NotAuctionManager()` | `0x87944c26` |
@@ -275,23 +191,13 @@
 | `AuctionAlreadyStarted()` | `0x628e3883` |
 | `BidExceedsMaxFees()` | `0x4c923f3c` |
 | `LowerBidAlreadyExists()` | `0xaaa1f709` |
-
-## protocol/watcherPrecompile/WatcherPrecompile.sol
-
-| Error | Signature |
-|-------|-----------|
-| `InvalidChainSlug()` | `0xbff6b106` |
-| `InvalidConnection()` | `0x63228f29` |
-| `InvalidTransmitter()` | `0x58a70a0a` |
-| `InvalidTimeoutRequest()` | `0x600ca372` |
-| `InvalidPayloadId()` | `0xfa0b8c86` |
-| `InvalidCaller()` | `0x48f5c3ed` |
-
-## protocol/watcherPrecompile/WatcherPrecompileLimits.sol
-
-| Error | Signature |
-|-------|-----------|
-| `ActionNotSupported(address,bytes32)` | `0xa219158f` |
-| `NotDeliveryHelper()` | `0x29029c67` |
-| `LimitExceeded(address,bytes32,uint256,uint256)` | `0x80bb2621` |
->>>>>>> b47bfd15
+| `AsyncModifierNotUsed()` | `0xb9521e1a` |
+
+## protocol/watcherPrecompile/WatcherPrecompileConfig.sol
+
+| Error | Signature |
+|-------|-----------|
+| `InvalidGateway()` | `0xfc9dfe85` |
+| `InvalidSwitchboard()` | `0xf63c9e4d` |
+| `NonceUsed()` | `0x1f6d5aef` |
+| `InvalidWatcherSignature()` | `0x5029f14f` |