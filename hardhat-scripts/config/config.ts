import { config as dotenvConfig } from "dotenv";
dotenvConfig();
import { ethers } from "ethers";
import { ChainSlug, DeploymentMode } from "@socket.tech/socket-protocol-common";

export const mode = process.env.DEPLOYMENT_MODE as
  | DeploymentMode
  | DeploymentMode.DEV;

export const logConfig = () => {
  console.log(
    "================================================================================================================"
  );
  console.log("");
  console.log(`Mode: ${mode}`);
  console.log("");
  console.log(
    `Make sure ${mode}_addresses.json and ${mode}_verification.json is cleared for given networks if redeploying!!`
  );
  console.log("");
  console.log(
    "================================================================================================================"
  );
};

export const EVMX_CHAIN_IDS: Record<DeploymentMode, number> = {
  [DeploymentMode.LOCAL]: 7625382,
  [DeploymentMode.DEV]: 7625382,
  [DeploymentMode.STAGE]: 43,
  [DeploymentMode.PROD]: 43,
};

export const chains: Array<ChainSlug> = [
  ChainSlug.ARBITRUM_SEPOLIA,
  ChainSlug.OPTIMISM_SEPOLIA,
<<<<<<< HEAD
  ChainSlug.SEPOLIA,
  ChainSlug.BASE_SEPOLIA
=======
  // ChainSlug.SEPOLIA,
  ChainSlug.BASE_SEPOLIA,
>>>>>>> 4255b1f0
];
export const EVM_CHAIN_ID_MAP: Record<DeploymentMode, number> = {
  [DeploymentMode.LOCAL]: 7625382,
  [DeploymentMode.DEV]: 7625382,
  [DeploymentMode.STAGE]: 43,
  [DeploymentMode.PROD]: 3605,
}
export const auctionEndDelaySeconds = 0;
export const watcher = "0xb62505feacC486e809392c65614Ce4d7b051923b";
export const MAX_FEES = ethers.utils.parseEther("0.001");
<<<<<<< HEAD
export const EVMX_CHAIN_ID = EVMX_CHAIN_IDS[mode];
=======
export const EVMX_CHAIN_ID = EVM_CHAIN_ID_MAP[mode];
>>>>>>> 4255b1f0
export const MAX_LIMIT = 100;
export const BID_TIMEOUT = 600;
export const EXPIRY_TIME = 300;
export const UPGRADE_VERSION = 1;<|MERGE_RESOLUTION|>--- conflicted
+++ resolved
@@ -23,23 +23,11 @@
   );
 };
 
-export const EVMX_CHAIN_IDS: Record<DeploymentMode, number> = {
-  [DeploymentMode.LOCAL]: 7625382,
-  [DeploymentMode.DEV]: 7625382,
-  [DeploymentMode.STAGE]: 43,
-  [DeploymentMode.PROD]: 43,
-};
-
 export const chains: Array<ChainSlug> = [
   ChainSlug.ARBITRUM_SEPOLIA,
   ChainSlug.OPTIMISM_SEPOLIA,
-<<<<<<< HEAD
-  ChainSlug.SEPOLIA,
-  ChainSlug.BASE_SEPOLIA
-=======
   // ChainSlug.SEPOLIA,
   ChainSlug.BASE_SEPOLIA,
->>>>>>> 4255b1f0
 ];
 export const EVM_CHAIN_ID_MAP: Record<DeploymentMode, number> = {
   [DeploymentMode.LOCAL]: 7625382,
@@ -50,11 +38,7 @@
 export const auctionEndDelaySeconds = 0;
 export const watcher = "0xb62505feacC486e809392c65614Ce4d7b051923b";
 export const MAX_FEES = ethers.utils.parseEther("0.001");
-<<<<<<< HEAD
-export const EVMX_CHAIN_ID = EVMX_CHAIN_IDS[mode];
-=======
 export const EVMX_CHAIN_ID = EVM_CHAIN_ID_MAP[mode];
->>>>>>> 4255b1f0
 export const MAX_LIMIT = 100;
 export const BID_TIMEOUT = 600;
 export const EXPIRY_TIME = 300;
