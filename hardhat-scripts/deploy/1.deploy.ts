import { config } from "dotenv";
import { Contract, utils, Wallet } from "ethers";
import { formatEther } from "ethers/lib/utils";
import { ethers } from "hardhat";
import { ChainAddressesObj, ChainSlug, Contracts } from "../../src";
import {
  AUCTION_END_DELAY_SECONDS,
  BID_TIMEOUT,
  chains,
  EVMX_CHAIN_ID,
  EXPIRY_TIME,
  getFeesPlugChains,
  logConfig,
  MAX_RE_AUCTION_COUNT,
  MAX_SCHEDULE_DELAY_SECONDS,
  mode,
  READ_FEES,
  SCHEDULE_CALLBACK_FEES,
  SCHEDULE_FEES_PER_SECOND,
  TRIGGER_FEES,
  WRITE_FEES,
} from "../config/config";
import {
  DeploymentAddresses,
  FAST_SWITCHBOARD_TYPE,
  getFeePool,
  IMPLEMENTATION_SLOT,
} from "../constants";
import {
  DeployParams,
  getAddresses,
  getOrDeploy,
  storeAddresses,
} from "../utils";
import { getSocketSigner, getWatcherSigner } from "../utils/sign";
config();

let EVMxOwner: string;

const main = async () => {
  logConfig();
  await logBalances();
  await deployEVMxContracts();
  await deploySocketContracts();
};

const logBalances = async () => {
  const evmxDeployer = await getWatcherSigner();
  const evmxBalance = await evmxDeployer.provider.getBalance(
    evmxDeployer.address
  );
  console.log(
    `EVMx Deployer ${evmxDeployer.address} balance on ${EVMX_CHAIN_ID}:`,
    formatEther(evmxBalance)
  );
  await Promise.all(
    chains.map(async (chain) => {
      const socketDeployer = await getSocketSigner(chain as ChainSlug);
      const socketBalance = await socketDeployer.provider.getBalance(
        socketDeployer.address
      );
      console.log(
        `Socket Deployer ${socketDeployer.address} balance on ${chain}:`,
        formatEther(socketBalance)
      );
    })
  );
};

const deployEVMxContracts = async () => {
  try {
    let addresses: DeploymentAddresses;
    let deployUtils: DeployParams = {
      addresses: {} as ChainAddressesObj,
      mode,
      signer: await getWatcherSigner(),
      currentChainSlug: EVMX_CHAIN_ID as ChainSlug,
    };
    const chain = EVMX_CHAIN_ID;
    try {
      console.log("Deploying EVMx contracts");
      addresses = getAddresses(mode) as unknown as DeploymentAddresses;
      let chainAddresses: ChainAddressesObj = addresses[chain]
        ? (addresses[chain] as ChainAddressesObj)
        : ({} as ChainAddressesObj);

      const signer: Wallet = getWatcherSigner();
      EVMxOwner = signer.address;

      deployUtils = {
        addresses: chainAddresses,
        mode,
        signer: signer,
        currentChainSlug: chain as ChainSlug,
      };

      // Deploy proxy admin contract
      const contractName = "ERC1967Factory";
      const proxyFactory = await getOrDeploy(
        contractName,
        contractName,
        "lib/solady/src/utils/ERC1967Factory.sol",
        [],
        deployUtils
      );
      deployUtils.addresses[contractName] = proxyFactory.address;

<<<<<<< HEAD
      const feePool = getFeePool();
      if (feePool.length == 0) {
=======
      const feePool = getFeePool(mode);
      if (feePool?.length == 0) {
>>>>>>> 3c1427f4
        const feesPool = await getOrDeploy(
          Contracts.FeesPool,
          Contracts.FeesPool,
          "contracts/evmx/fees/FeesPool.sol",
          [EVMxOwner],
          deployUtils
        );
        deployUtils.addresses[Contracts.FeesPool] = feesPool.address;
      } else {
        deployUtils.addresses[Contracts.FeesPool] = feePool;
      }

      deployUtils = await deployContractWithProxy(
        Contracts.AddressResolver,
        `contracts/evmx/helpers/AddressResolver.sol`,
        [EVMxOwner],
        proxyFactory,
        deployUtils
      );

      const addressResolver = await ethers.getContractAt(
        Contracts.AddressResolver,
        deployUtils.addresses[Contracts.AddressResolver]
      );

      deployUtils = await deployContractWithProxy(
        Contracts.FeesManager,
        `contracts/evmx/fees/FeesManager.sol`,
        [
          EVMX_CHAIN_ID,
          addressResolver.address,
          deployUtils.addresses[Contracts.FeesPool],
          EVMxOwner,
          FAST_SWITCHBOARD_TYPE,
        ],
        proxyFactory,
        deployUtils
      );

      deployUtils = await deployContractWithProxy(
        Contracts.AsyncDeployer,
        `contracts/evmx/helpers/AsyncDeployer.sol`,
        [EVMxOwner, addressResolver.address],
        proxyFactory,
        deployUtils
      );

      deployUtils = await deployContractWithProxy(
        Contracts.Watcher,
        `contracts/evmx/watcher/Watcher.sol`,
        [EVMX_CHAIN_ID, TRIGGER_FEES, EVMxOwner, addressResolver.address],
        proxyFactory,
        deployUtils
      );

      deployUtils = await deployContractWithProxy(
        Contracts.AuctionManager,
        `contracts/evmx/AuctionManager.sol`,
        [
          EVMX_CHAIN_ID,
          BID_TIMEOUT,
          MAX_RE_AUCTION_COUNT,
          AUCTION_END_DELAY_SECONDS,
          addressResolver.address,
          EVMxOwner,
        ],
        proxyFactory,
        deployUtils
      );

      deployUtils = await deployContractWithProxy(
        Contracts.DeployForwarder,
        `contracts/evmx/helpers/DeployForwarder.sol`,
        [EVMxOwner, addressResolver.address, FAST_SWITCHBOARD_TYPE],
        proxyFactory,
        deployUtils
      );

      deployUtils = await deployContractWithProxy(
        Contracts.Configurations,
        `contracts/evmx/watcher/Configurations.sol`,
        [deployUtils.addresses[Contracts.Watcher], EVMxOwner],
        proxyFactory,
        deployUtils
      );

      deployUtils = await deployContractWithProxy(
        Contracts.RequestHandler,
        `contracts/evmx/watcher/RequestHandler.sol`,
        [EVMxOwner, addressResolver.address],
        proxyFactory,
        deployUtils
      );

      const promiseResolver = await getOrDeploy(
        Contracts.PromiseResolver,
        Contracts.PromiseResolver,
        "contracts/evmx/watcher/PromiseResolver.sol",
        [deployUtils.addresses[Contracts.Watcher]],
        deployUtils
      );
      deployUtils.addresses[Contracts.PromiseResolver] =
        promiseResolver.address;

      deployUtils = await deployContractWithProxy(
        Contracts.WritePrecompile,
        `contracts/evmx/watcher/precompiles/WritePrecompile.sol`,
        [
          EVMxOwner,
          deployUtils.addresses[Contracts.Watcher],
          WRITE_FEES,
          EXPIRY_TIME,
        ],
        proxyFactory,
        deployUtils
      );

      const readPrecompile = await getOrDeploy(
        Contracts.ReadPrecompile,
        Contracts.ReadPrecompile,
        "contracts/evmx/watcher/precompiles/ReadPrecompile.sol",
        [deployUtils.addresses[Contracts.Watcher], READ_FEES, EXPIRY_TIME],
        deployUtils
      );
      deployUtils.addresses[Contracts.ReadPrecompile] = readPrecompile.address;

      const schedulePrecompile = await getOrDeploy(
        Contracts.SchedulePrecompile,
        Contracts.SchedulePrecompile,
        "contracts/evmx/watcher/precompiles/SchedulePrecompile.sol",
        [
          deployUtils.addresses[Contracts.Watcher],
          MAX_SCHEDULE_DELAY_SECONDS,
          SCHEDULE_FEES_PER_SECOND,
          SCHEDULE_CALLBACK_FEES,
          EXPIRY_TIME,
        ],
        deployUtils
      );
      deployUtils.addresses[Contracts.SchedulePrecompile] =
        schedulePrecompile.address;

      deployUtils.addresses.startBlock =
        (deployUtils.addresses.startBlock
          ? deployUtils.addresses.startBlock
          : await deployUtils.signer.provider?.getBlockNumber()) || 0;

      await storeAddresses(deployUtils.addresses, chain as ChainSlug, mode);
    } catch (error) {
      await storeAddresses(deployUtils.addresses, chain as ChainSlug, mode);
      console.log("Error:", error);
    }
  } catch (error) {
    console.log("Error:", error);
  }
};

const deploySocketContracts = async () => {
  try {
    let addresses: DeploymentAddresses;
    let deployUtils: DeployParams = {
      addresses: {} as ChainAddressesObj,
      mode,
      signer: getSocketSigner(EVMX_CHAIN_ID as ChainSlug),
      currentChainSlug: EVMX_CHAIN_ID as ChainSlug,
    };
    console.log("Deploying Socket contracts");
    addresses = getAddresses(mode) as unknown as DeploymentAddresses;

    for (const chain of chains) {
      try {
        let chainAddresses: ChainAddressesObj = addresses[chain]
          ? (addresses[chain] as ChainAddressesObj)
          : ({} as ChainAddressesObj);

        const signer: Wallet = getSocketSigner(chain as ChainSlug);
        const socketOwner = signer.address;

        deployUtils = {
          addresses: chainAddresses,
          mode,
          signer: signer,
          currentChainSlug: chain as ChainSlug,
        };

        let contractName = Contracts.Socket;
        const socket: Contract = await getOrDeploy(
          contractName,
          contractName,
          `contracts/protocol/${contractName}.sol`,
          [chain as ChainSlug, socketOwner, "EVMX"],
          deployUtils
        );
        deployUtils.addresses[contractName] = socket.address;

        contractName = Contracts.SocketBatcher;
        const batcher: Contract = await getOrDeploy(
          contractName,
          contractName,
          `contracts/protocol/${contractName}.sol`,
          [socketOwner, socket.address],
          deployUtils
        );
        deployUtils.addresses[contractName] = batcher.address;

        contractName = Contracts.FastSwitchboard;
        const sb: Contract = await getOrDeploy(
          contractName,
          contractName,
          `contracts/protocol/switchboard/${contractName}.sol`,
          [chain as ChainSlug, socket.address, socketOwner],
          deployUtils
        );
        deployUtils.addresses[contractName] = sb.address;

        if (getFeesPlugChains().includes(chain as ChainSlug)) {
          contractName = Contracts.FeesPlug;
          const feesPlug: Contract = await getOrDeploy(
            contractName,
            contractName,
            `contracts/evmx/plugs/${contractName}.sol`,
            [socket.address, socketOwner],
            deployUtils
          );
          deployUtils.addresses[contractName] = feesPlug.address;
        }

        contractName = Contracts.ContractFactoryPlug;
        const contractFactoryPlug: Contract = await getOrDeploy(
          contractName,
          contractName,
          `contracts/evmx/plugs/${contractName}.sol`,
          [socket.address, socketOwner],
          deployUtils
        );
        deployUtils.addresses[contractName] = contractFactoryPlug.address;

        deployUtils.addresses.startBlock =
          (deployUtils.addresses.startBlock
            ? deployUtils.addresses.startBlock
            : await deployUtils.signer.provider?.getBlockNumber()) || 0;

        await storeAddresses(deployUtils.addresses, chain, mode);
      } catch (error) {
        await storeAddresses(deployUtils.addresses, chain, mode);
        console.log(
          "Error while deploying socket contracts on chain",
          chain,
          error
        );
      }
    }
  } catch (error) {
    console.error("Error in socket deployment:", error);
  }
};

/**
 * @notice Deploys a contract implementation and its transparent proxy, then initializes it
 * @param contractName The name of the contract to deploy
 * @param proxyAdmin The proxy admin contract address
 * @param initParams Array of parameters for initialization
 * @param signer The signer to execute transactions
 * @returns Object containing both implementation and proxy contract instances
 */
const deployContractWithProxy = async (
  contractName: string,
  contractPath: string,
  initParams: any[],
  proxyFactory: Contract,
  deployUtils: DeployParams
): Promise<DeployParams> => {
  // Deploy implementation
  const keyName = `${contractName}Impl`;
  const implementation = await getOrDeploy(
    keyName,
    contractName,
    contractPath,
    [],
    deployUtils
  );
  deployUtils.addresses[keyName] = implementation.address;

  if (deployUtils.addresses[contractName] !== undefined) {
    const currentImplAddress = await getImplementationAddress(
      deployUtils.addresses[contractName]
    );
    const newImplementation = implementation.address;

    console.log(
      "Current implementation for",
      contractName,
      ":",
      currentImplAddress
    );
    console.log("New implementation for", contractName, ":", newImplementation);

    if (currentImplAddress.toLowerCase() === newImplementation.toLowerCase())
      return deployUtils;

    console.log("Upgrading contract: ", contractName);

    const tx = await proxyFactory
      .connect(deployUtils.signer)
      .upgrade(deployUtils.addresses[contractName], newImplementation);

    console.log("Upgraded contract", contractName, tx.hash);

    await tx.wait();

    return deployUtils;
  }

  // Create initialization data
  const initializeFn = implementation.interface.getFunction("initialize");
  const initData = implementation.interface.encodeFunctionData(
    initializeFn,
    initParams
  );

  // Deploy transparent proxy
  const tx = await proxyFactory
    .connect(deployUtils.signer)
    .deployAndCall(implementation.address, EVMxOwner, initData);
  const receipt = await tx.wait();
  const proxyAddress = receipt.events?.find((e) => e.event === "Deployed")?.args
    ?.proxy;
  deployUtils.addresses[contractName] = proxyAddress;

  return deployUtils;
};

export async function getImplementationAddress(
  proxyAddress: string
): Promise<string> {
  const customProvider = new ethers.providers.JsonRpcProvider(
    process.env.EVMX_RPC as string
  );

  // Fallback to standard storage slot for other proxy types
  const implHex = await customProvider.getStorageAt(
    proxyAddress,
    IMPLEMENTATION_SLOT
  );

  return utils.getAddress("0x" + implHex.slice(-40));
}

main()
  .then(() => process.exit(0))
  .catch((error: Error) => {
    console.error(error);
    process.exit(1);
  });<|MERGE_RESOLUTION|>--- conflicted
+++ resolved
@@ -105,13 +105,8 @@
       );
       deployUtils.addresses[contractName] = proxyFactory.address;
 
-<<<<<<< HEAD
       const feePool = getFeePool();
-      if (feePool.length == 0) {
-=======
-      const feePool = getFeePool(mode);
       if (feePool?.length == 0) {
->>>>>>> 3c1427f4
         const feesPool = await getOrDeploy(
           Contracts.FeesPool,
           Contracts.FeesPool,
