import { config } from "dotenv";
config();

import { Contract, Signer, Wallet, providers } from "ethers";
import { DeployParams, getOrDeploy, storeAddresses } from "./utils";
import {
  ChainSlug,
  ChainSocketAddresses,
  DeploymentAddresses,
  DeploymentMode,
} from "@socket.tech/dl-core";
import { getProviderFromChainSlug } from "../constants";
import { ethers } from "hardhat";
import dev_addresses from "../../deployments/dev_addresses.json";
import { auctionEndDelaySeconds, chains } from "./config";
<<<<<<< HEAD
import {
  MAX_LIMIT,
  OFF_CHAIN_VM_CHAIN_ID,
  BID_TIMEOUT,
} from "../constants/constants";
=======
import { MAX_LIMIT, EVMX_CHAIN_ID } from "../constants/constants";
>>>>>>> e1a689bd
import { CORE_CONTRACTS, OffChainVMCoreContracts } from "../../src";

let offChainVMOwner: string;
const main = async () => {
  try {
    let addresses: DeploymentAddresses;
    let deployUtils: DeployParams = {
      addresses: {} as ChainSocketAddresses,
      mode: DeploymentMode.DEV,
      signer: new ethers.Wallet(process.env.SOCKET_SIGNER_KEY as string),
      currentChainSlug: EVMX_CHAIN_ID as ChainSlug,
    };
    try {
      await deployWatcherVMContracts();

      console.log("Deploying Socket contracts");
      addresses = dev_addresses as unknown as DeploymentAddresses;
      for (const chain of chains) {
        try {
          let chainAddresses: ChainSocketAddresses = addresses[chain]
            ? (addresses[chain] as ChainSocketAddresses)
            : ({} as ChainSocketAddresses);

          const providerInstance = getProviderFromChainSlug(chain);
          const signer: Wallet = new ethers.Wallet(
            process.env.SOCKET_SIGNER_KEY as string,
            providerInstance
          );
          const socketOwner = signer.address;

          deployUtils = {
            addresses: chainAddresses,
            mode: DeploymentMode.DEV,
            signer: signer,
            currentChainSlug: chain as ChainSlug,
          };

          let contractName: string = CORE_CONTRACTS.SignatureVerifier;
          const signatureVerifier: Contract = await getOrDeploy(
            contractName,
            contractName,
            `contracts/socket/utils/${contractName}.sol`,
            [],
            deployUtils
          );
          deployUtils.addresses[contractName] = signatureVerifier.address;

          await updateContractSettings(
            signatureVerifier,
            "owner",
            "initialize",
            socketOwner,
            deployUtils.signer
          );

          contractName = CORE_CONTRACTS.Hasher;
          const hasher: Contract = await getOrDeploy(
            contractName,
            contractName,
            `contracts/socket/utils/${contractName}.sol`,
            [socketOwner],
            deployUtils
          );
          deployUtils.addresses[contractName] = hasher.address;

          contractName = CORE_CONTRACTS.Socket;
          const socket: Contract = await getOrDeploy(
            contractName,
            contractName,
            `contracts/socket/${contractName}.sol`,
            [
              chain as ChainSlug,
              hasher.address,
              signatureVerifier.address,
              socketOwner,
              "EVMX",
            ],
            deployUtils
          );
          deployUtils.addresses[contractName] = socket.address;

          contractName = CORE_CONTRACTS.SocketBatcher;
          const batcher: Contract = await getOrDeploy(
            contractName,
            contractName,
            `contracts/socket/${contractName}.sol`,
            [socketOwner, socket.address],
            deployUtils
          );
          deployUtils.addresses[contractName] = batcher.address;

          contractName = CORE_CONTRACTS.FastSwitchboard;
          const sb: Contract = await getOrDeploy(
            contractName,
            contractName,
            `contracts/socket/switchboard/${contractName}.sol`,
            [
              chain as ChainSlug,
              socket.address,
              signatureVerifier.address,
              socketOwner,
            ],
            deployUtils
          );
          deployUtils.addresses[contractName] = sb.address;

          contractName = CORE_CONTRACTS.FeesPlug;
          const feesPlug: Contract = await getOrDeploy(
            contractName,
            contractName,
            `contracts/apps/payload-delivery/${contractName}.sol`,
            [socket.address, socketOwner],
            deployUtils
          );
          deployUtils.addresses[contractName] = feesPlug.address;

          contractName = CORE_CONTRACTS.ContractFactoryPlug;
          const contractFactoryPlug: Contract = await getOrDeploy(
            contractName,
            contractName,
            `contracts/apps/payload-delivery/${contractName}.sol`,
            [socket.address, socketOwner],
            deployUtils
          );
          deployUtils.addresses[contractName] = contractFactoryPlug.address;

          deployUtils.addresses.startBlock = deployUtils.addresses.startBlock
            ? deployUtils.addresses.startBlock
            : await deployUtils.signer.provider?.getBlockNumber();

          await storeAddresses(
            deployUtils.addresses,
            chain,
            DeploymentMode.DEV
          );
        } catch (error) {
          await storeAddresses(
            deployUtils.addresses,
            chain,
            DeploymentMode.DEV
          );
          console.log("Error:", error);
        }
      }
    } catch (error) {
      console.error("Error in main deployment:", error);
    }
  } catch (error) {
    console.error("Error in overall deployment process:", error);
  }
};

const deployWatcherVMContracts = async () => {
  try {
    let addresses: DeploymentAddresses;
    let deployUtils: DeployParams = {
      addresses: {} as ChainSocketAddresses,
      mode: DeploymentMode.DEV,
      signer: new ethers.Wallet(process.env.WATCHER_PRIVATE_KEY as string),
      currentChainSlug: EVMX_CHAIN_ID as ChainSlug,
    };
    const chain = EVMX_CHAIN_ID;
    try {
      console.log("Deploying OffChainVM contracts");
      addresses = dev_addresses as unknown as DeploymentAddresses;
      let chainAddresses: ChainSocketAddresses = addresses[chain]
        ? (addresses[chain] as ChainSocketAddresses)
        : ({} as ChainSocketAddresses);

      const providerInstance = new providers.StaticJsonRpcProvider(
        process.env.EVMX_RPC as string
      );
      const signer: Wallet = new ethers.Wallet(
        process.env.WATCHER_PRIVATE_KEY as string,
        providerInstance
      );
      offChainVMOwner = signer.address;

      deployUtils = {
        addresses: chainAddresses,
        mode: DeploymentMode.DEV,
        signer: signer,
        currentChainSlug: chain as ChainSlug,
      };

      // Deploy proxy admin contract
      const contractName = "ERC1967Factory";
      const proxyFactory = await getOrDeploy(
        contractName,
        contractName,
        "lib/solady/src/utils/ERC1967Factory.sol",
        [],
        deployUtils
      );
      deployUtils.addresses[contractName] = proxyFactory.address;

      deployUtils = await deployContractWithProxy(
        OffChainVMCoreContracts.SignatureVerifier,
        `contracts/socket/utils/SignatureVerifier.sol`,
        [offChainVMOwner],
        proxyFactory,
        deployUtils
      );

      deployUtils = await deployContractWithProxy(
        OffChainVMCoreContracts.AddressResolver,
        `contracts/AddressResolver.sol`,
        [offChainVMOwner],
        proxyFactory,
        deployUtils
      );

      const addressResolver = await ethers.getContractAt(
        OffChainVMCoreContracts.AddressResolver,
        deployUtils.addresses[OffChainVMCoreContracts.AddressResolver]
      );

      deployUtils = await deployContractWithProxy(
        OffChainVMCoreContracts.WatcherPrecompile,
        `contracts/watcherPrecompile/WatcherPrecompile.sol`,
        [offChainVMOwner, addressResolver.address, MAX_LIMIT],
        proxyFactory,
        deployUtils
      );

      deployUtils = await deployContractWithProxy(
        OffChainVMCoreContracts.FeesManager,
        `contracts/apps/payload-delivery/app-gateway/FeesManager.sol`,
        [addressResolver.address, offChainVMOwner],
        proxyFactory,
        deployUtils
      );
      const feesManagerAddress =
        deployUtils.addresses[OffChainVMCoreContracts.FeesManager];

      deployUtils = await deployContractWithProxy(
        OffChainVMCoreContracts.DeliveryHelper,
        `contracts/apps/payload-delivery/app-gateway/DeliveryHelper.sol`,
        [
          addressResolver.address,
          feesManagerAddress,
          offChainVMOwner,
          BID_TIMEOUT,
        ],
        proxyFactory,
        deployUtils
      );

      deployUtils = await deployContractWithProxy(
        OffChainVMCoreContracts.AuctionManager,
        `contracts/apps/payload-delivery/app-gateway/AuctionManager.sol`,
        [
          EVMX_CHAIN_ID,
          auctionEndDelaySeconds,
          addressResolver.address,
          deployUtils.addresses[OffChainVMCoreContracts.SignatureVerifier],
          offChainVMOwner,
        ],
        proxyFactory,
        deployUtils
      );

      await updateContractSettings(
        addressResolver,
        "deliveryHelper",
        "setDeliveryHelper",
        deployUtils.addresses[OffChainVMCoreContracts.DeliveryHelper],
        deployUtils.signer
      );

      await updateContractSettings(
        addressResolver,
        "feesManager",
        "setFeesManager",
        feesManagerAddress,
        deployUtils.signer
      );

      await updateContractSettings(
        addressResolver,
        "watcherPrecompile__",
        "setWatcherPrecompile",
        deployUtils.addresses[OffChainVMCoreContracts.WatcherPrecompile],
        deployUtils.signer
      );

      deployUtils.addresses.startBlock = deployUtils.addresses.startBlock
        ? deployUtils.addresses.startBlock
        : await deployUtils.signer.provider?.getBlockNumber();

      await storeAddresses(
        deployUtils.addresses,
        chain as ChainSlug,
        DeploymentMode.DEV
      );
    } catch (error) {
      await storeAddresses(
        deployUtils.addresses,
        chain as ChainSlug,
        DeploymentMode.DEV
      );
      console.log("Error:", error);
    }
  } catch (error) {
    console.log("Error:", error);
  }
};

async function updateContractSettings(
  contract: Contract,
  getterMethod: string,
  setterMethod: string,
  requiredAddress: string,
  signer: Signer
) {
  const currentValue = await contract.connect(signer)[getterMethod]();

  if (currentValue.toLowerCase() !== requiredAddress.toLowerCase()) {
    console.log({
      setterMethod,
      current: currentValue,
      required: requiredAddress,
    });
    const tx = await contract.connect(signer)[setterMethod](requiredAddress);
    console.log(`Setting ${getterMethod} for ${contract.address} to`, tx.hash);
    await tx.wait();
  }
}

/**
 * @notice Deploys a contract implementation and its transparent proxy, then initializes it
 * @param contractName The name of the contract to deploy
 * @param proxyAdmin The proxy admin contract address
 * @param initParams Array of parameters for initialization
 * @param signer The signer to execute transactions
 * @returns Object containing both implementation and proxy contract instances
 */
const deployContractWithProxy = async (
  contractName: string,
  contractPath: string,
  initParams: any[],
  proxyFactory: Contract,
  deployUtils: DeployParams
): Promise<DeployParams> => {
  // Deploy implementation
  const keyName = `${contractName}Impl`;
  const implementation = await getOrDeploy(
    keyName,
    contractName,
    contractPath,
    [],
    deployUtils
  );
  deployUtils.addresses[keyName] = implementation.address;

  // Create initialization data
  const initializeFn = implementation.interface.getFunction("initialize");
  const initData = implementation.interface.encodeFunctionData(
    initializeFn,
    initParams
  );
  if (deployUtils.addresses[contractName] !== undefined) return deployUtils;

  // Deploy transparent proxy
  const tx = await proxyFactory.connect(deployUtils.signer).deployAndCall(
    implementation.address,
    offChainVMOwner,
    initData
  );
  const receipt = await tx.wait();
  const proxyAddress = receipt.events?.find(
    (e) => e.event === "Deployed"
  )?.args?.proxy;
  deployUtils.addresses[contractName] = proxyAddress;

  return deployUtils;
};

main()
  .then(() => process.exit(0))
  .catch((error: Error) => {
    console.error(error);
    process.exit(1);
  });<|MERGE_RESOLUTION|>--- conflicted
+++ resolved
@@ -13,15 +13,7 @@
 import { ethers } from "hardhat";
 import dev_addresses from "../../deployments/dev_addresses.json";
 import { auctionEndDelaySeconds, chains } from "./config";
-<<<<<<< HEAD
-import {
-  MAX_LIMIT,
-  OFF_CHAIN_VM_CHAIN_ID,
-  BID_TIMEOUT,
-} from "../constants/constants";
-=======
-import { MAX_LIMIT, EVMX_CHAIN_ID } from "../constants/constants";
->>>>>>> e1a689bd
+import { MAX_LIMIT, EVMX_CHAIN_ID, BID_TIMEOUT } from "../constants/constants";
 import { CORE_CONTRACTS, OffChainVMCoreContracts } from "../../src";
 
 let offChainVMOwner: string;
