--- conflicted
+++ resolved
@@ -13,18 +13,13 @@
 import { ethers } from "hardhat";
 import dev_addresses from "../../deployments/dev_addresses.json";
 import { auctionEndDelaySeconds, chains } from "./config";
-<<<<<<< HEAD
-import { MAX_LIMIT, EVMX_CHAIN_ID, BID_TIMEOUT } from "../constants/constants";
-import { CORE_CONTRACTS, EVMxCoreContracts } from "../constants/protocolConstants";
-=======
 import {
   MAX_LIMIT,
   EVMX_CHAIN_ID,
   BID_TIMEOUT,
   VERSION,
 } from "../constants/constants";
-import { CORE_CONTRACTS, OffChainVMCoreContracts } from "../../src";
->>>>>>> bc73dc43
+import { CORE_CONTRACTS, EVMxCoreContracts } from "../constants/protocolConstants";
 
 let offChainVMOwner: string;
 const main = async () => {
