import {
  ChainAddressesObj,
  ChainSlug,
  Contracts,
  EVMxAddressesObj,
} from "../../src";
import fs from "fs";
import path from "path";
import { EVMX_CHAIN_ID, mode } from "../config/config";
import { getAddresses } from "../utils/address";
import { getFeeTokens } from "../constants";

const envFilePath = path.join(__dirname, "../../.env");
const encoding = "utf8";

// Read the .env file
const envContent = fs.readFileSync(envFilePath, encoding);

// Parse the .env content into an array of lines
const lines = envContent.split("\n");

// Get the latest addresses
const latestAddresses = getAddresses(mode);
const latestEVMxAddresses = latestAddresses[EVMX_CHAIN_ID] as EVMxAddressesObj;
const arbSepoliaAddresses = latestAddresses[
  ChainSlug.ARBITRUM_SEPOLIA
] as ChainAddressesObj;
// Create a new array to hold the updated lines
const updatedLines = lines.map((line) => {
  if (line.startsWith("ADDRESS_RESOLVER=")) {
    return `ADDRESS_RESOLVER=${latestEVMxAddresses[Contracts.AddressResolver]}`;
  } else if (line.startsWith("WATCHER=")) {
    return `WATCHER=${latestEVMxAddresses[Contracts.Watcher]}`;
  } else if (line.startsWith("AUCTION_MANAGER=")) {
    return `AUCTION_MANAGER=${latestEVMxAddresses[Contracts.AuctionManager]}`;
  } else if (line.startsWith("FEES_MANAGER=")) {
    return `FEES_MANAGER=${latestEVMxAddresses[Contracts.FeesManager]}`;
  } else if (line.startsWith("ARBITRUM_SOCKET=")) {
    return `ARBITRUM_SOCKET=${arbSepoliaAddresses[Contracts.Socket]}`;
  } else if (line.startsWith("ARBITRUM_SWITCHBOARD=")) {
    return `ARBITRUM_SWITCHBOARD=${
      arbSepoliaAddresses[Contracts.FastSwitchboard]
    }`;
  } else if (line.startsWith("ARBITRUM_FEES_PLUG=")) {
    const feesPlug = arbSepoliaAddresses[Contracts.FeesPlug];
    if (feesPlug) {
      return `ARBITRUM_FEES_PLUG=${feesPlug}`;
    } else {
      return line;
    }
  } else if (line.startsWith("ARBITRUM_TEST_USDC=")) {
<<<<<<< HEAD
    const testUSDC = getFeeTokens(ChainSlug.ARBITRUM_SEPOLIA)[0];
=======
    const testUSDC = getFeeTokens(
      mode,
      ChainSlug.ARBITRUM_SEPOLIA
    )[0] as string;
>>>>>>> 3c1427f4
    if (testUSDC) {
      return `ARBITRUM_TEST_USDC=${testUSDC}`;
    } else {
      return line;
    }
  }
  return line; // Return the line unchanged if it doesn't match any of the above
});

// Join the updated lines back into a single string
const newEnvContent = updatedLines.join("\n");

// Write the new .env content back to the file
fs.writeFileSync(envFilePath, newEnvContent, encoding);

console.log(".env file updated successfully");<|MERGE_RESOLUTION|>--- conflicted
+++ resolved
@@ -49,14 +49,7 @@
       return line;
     }
   } else if (line.startsWith("ARBITRUM_TEST_USDC=")) {
-<<<<<<< HEAD
-    const testUSDC = getFeeTokens(ChainSlug.ARBITRUM_SEPOLIA)[0];
-=======
-    const testUSDC = getFeeTokens(
-      mode,
-      ChainSlug.ARBITRUM_SEPOLIA
-    )[0] as string;
->>>>>>> 3c1427f4
+    const testUSDC = getFeeTokens(ChainSlug.ARBITRUM_SEPOLIA)[0] as string;
     if (testUSDC) {
       return `ARBITRUM_TEST_USDC=${testUSDC}`;
     } else {
