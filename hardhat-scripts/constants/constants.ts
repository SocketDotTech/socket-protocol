--- conflicted
+++ resolved
@@ -11,11 +11,6 @@
 };
 
 export const BASE_SEPOLIA_CHAIN_ID = 84532;
-<<<<<<< HEAD
-export const OFF_CHAIN_VM_CHAIN_ID = 7625382;
-export const MAX_LIMIT = 100;
-export const BID_TIMEOUT = 1000;
-=======
 export const EVMX_CHAIN_ID = 7625382;
 export const MAX_LIMIT = 100;
->>>>>>> e1a689bd
+export const BID_TIMEOUT = 1000;