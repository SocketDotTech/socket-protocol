--- conflicted
+++ resolved
@@ -5,12 +5,8 @@
 import {Forwarder} from "./Forwarder.sol";
 import {AsyncPromise} from "./AsyncPromise.sol";
 import {Ownable} from "./utils/Ownable.sol";
-<<<<<<< HEAD
-import {TransparentUpgradeableProxy} from "openzeppelin-contracts/contracts/proxy/transparent/TransparentUpgradeableProxy.sol";
-=======
 import {BeaconProxy} from "openzeppelin-contracts/contracts/proxy/beacon/BeaconProxy.sol";
 import {UpgradeableBeacon} from "openzeppelin-contracts/contracts/proxy/beacon/UpgradeableBeacon.sol";
->>>>>>> c95353ff
 import {Initializable} from "openzeppelin-contracts/contracts/proxy/utils/Initializable.sol";
 
 /// @title AddressResolver Contract
@@ -21,17 +17,9 @@
     address public override deliveryHelper;
     address public override feesManager;
 
-<<<<<<< HEAD
-    // Proxy admin for managing upgrades
-    address public proxyAdmin;
-    // Implementation contracts
-    address public forwarderImplementation;
-    address public asyncPromiseImplementation;
-=======
     // Beacons for managing upgrades
     UpgradeableBeacon public forwarderBeacon;
     UpgradeableBeacon public asyncPromiseBeacon;
->>>>>>> c95353ff
 
     // Array to store promises
     address[] internal _promises;
@@ -43,14 +31,6 @@
     // gateway to contract map
     mapping(address => address) public override gatewaysToContracts;
 
-<<<<<<< HEAD
-    /// @notice Error thrown if AppGateway contract was already set by a different address
-    error AppGatewayContractAlreadySetByDifferentSender(address contractAddress_);
-    /// @notice Error thrown if it failed to deploy the create2 contract
-    error DeploymentFailed();
-
-=======
->>>>>>> c95353ff
     event PlugAdded(address appGateway, uint32 chainSlug, address plug);
     event ForwarderDeployed(address newForwarder, bytes32 salt);
     event AsyncPromiseDeployed(address newAsyncPromise, bytes32 salt);
@@ -60,21 +40,6 @@
     /// @param owner_ The address of the contract owner
     function initialize(
         address owner_,
-<<<<<<< HEAD
-        address proxyAdmin_,
-        address forwarderImplementation_,
-        address asyncPromiseImplementation_
-    ) public initializer {
-        proxyAdmin = proxyAdmin_;
-        _claimOwner(owner_);
-
-        // Deploy implementation contracts
-        forwarderImplementation = forwarderImplementation_;
-        asyncPromiseImplementation = asyncPromiseImplementation_;
-
-        emit ImplementationUpdated("Forwarder", forwarderImplementation);
-        emit ImplementationUpdated("AsyncPromise", asyncPromiseImplementation);
-=======
         address forwarderImplementation_,
         address asyncPromiseImplementation_
     ) public initializer {
@@ -86,7 +51,6 @@
 
         emit ImplementationUpdated("Forwarder", forwarderImplementation_);
         emit ImplementationUpdated("AsyncPromise", asyncPromiseImplementation_);
->>>>>>> c95353ff
     }
 
     /// @notice Gets or deploys a Forwarder proxy contract
@@ -221,22 +185,14 @@
     /// @notice Updates the implementation contract for Forwarder
     /// @param implementation_ The new implementation address
     function setForwarderImplementation(address implementation_) external onlyOwner {
-<<<<<<< HEAD
-        forwarderImplementation = implementation_;
-=======
         forwarderBeacon.upgradeTo(implementation_);
->>>>>>> c95353ff
         emit ImplementationUpdated("Forwarder", implementation_);
     }
 
     /// @notice Updates the implementation contract for AsyncPromise
     /// @param implementation_ The new implementation address
     function setAsyncPromiseImplementation(address implementation_) external onlyOwner {
-<<<<<<< HEAD
-        asyncPromiseImplementation = implementation_;
-=======
         asyncPromiseBeacon.upgradeTo(implementation_);
->>>>>>> c95353ff
         emit ImplementationUpdated("AsyncPromise", implementation_);
     }
 
