--- conflicted
+++ resolved
@@ -28,16 +28,13 @@
     event PlugAdded(address appGateway, uint32 chainSlug, address plug);
     event ForwarderDeployed(address newForwarder, bytes32 salt);
     event AsyncPromiseDeployed(address newAsyncPromise, bytes32 salt);
-<<<<<<< HEAD
+
     /// @notice Error thrown if AppGateway contract was already set by a different address
     error AppGatewayContractAlreadySetByDifferentSender(
         address contractAddress_
     );
     /// @notice Error thrown if it failed to deploy the create2 contract
     error DeploymentFailed();
-=======
-    error AppGatewayContractAlreadySetByDifferentSender(address contractAddress_);
->>>>>>> 4946a2dc
 
     /// @notice Constructor to initialize the AddressResolver contract
     /// @param _owner The address of the contract owner
