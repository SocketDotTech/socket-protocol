--- conflicted
+++ resolved
@@ -262,8 +262,6 @@
     uint40 payloadCount;
     bytes32 prevDigestsHash; // should be id? hash of hashes
     address switchboard;
-<<<<<<< HEAD
-=======
 }
 
 struct TransmissionParams {
@@ -279,11 +277,4 @@
     uint40 payloadCount;
     address switchboard;
     uint32 chainSlug;
-}
-
-/// @notice Struct containing fee amounts and status
-struct TokenBalance {
-    uint256 deposited; // Amount deposited
-    uint256 blocked; // Amount blocked
->>>>>>> c36e8d86
 }