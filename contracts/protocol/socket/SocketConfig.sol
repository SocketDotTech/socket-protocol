--- conflicted
+++ resolved
@@ -58,18 +58,11 @@
         emit SwitchboardDisabled(msg.sender);
     }
 
-<<<<<<< HEAD
     // @notice function to connect a plug to a socket
     // @dev only callable by plugs (msg.sender)
-    // @param appGateway_ address of app gateway on sibling chain
+    // @param appGatewayId_ The app gateway id
     // @param switchboard_ address of switchboard on sibling chain
-    function connect(address appGateway_, address switchboard_) external override {
-=======
-    /**
-     * @notice connects Plug to Socket and sets the config for given `siblingChainSlug_`
-     */
     function connect(bytes32 appGatewayId_, address switchboard_) external override {
->>>>>>> 5c0afedc
         if (isValidSwitchboard[switchboard_] != SwitchboardStatus.REGISTERED)
             revert InvalidSwitchboard();
 
@@ -88,17 +81,12 @@
         maxCopyBytes = maxCopyBytes_;
     }
 
-<<<<<<< HEAD
-    // @notice function to get the config for a plug
-    // @param plugAddress_ address of plug present at current chain
-    // @return appGateway address of app gateway on sibling chain
-    // @return switchboard address of switchboard on sibling chain
-=======
     /**
      * @notice returns the config for given `plugAddress_`
      * @param plugAddress_ address of plug present at current chain
+     * @return appGatewayId The app gateway id
+     * @return switchboard The switchboard address
      */
->>>>>>> 5c0afedc
     function getPlugConfig(
         address plugAddress_
     ) external view returns (bytes32 appGatewayId, address switchboard) {
