--- conflicted
+++ resolved
@@ -8,13 +8,10 @@
 import "../utils/AccessControl.sol";
 import {GOVERNANCE_ROLE, RESCUE_ROLE} from "../utils/common/AccessRoles.sol";
 import {PlugConfig, SwitchboardStatus, ExecutionStatus} from "../utils/common/Structs.sol";
-<<<<<<< HEAD
 import "../../interfaces/ISocketFeeManager.sol";
-=======
 import {PlugDisconnected, InvalidAppGateway, InvalidTransmitter} from "../utils/common/Errors.sol";
 import {MAX_COPY_BYTES} from "../utils/common/Constants.sol";
 
->>>>>>> 88d893c2
 /**
  * @title SocketConfig
  * @notice An abstract contract for configuring socket connections for plugs,
@@ -22,14 +19,10 @@
  * @dev This contract is meant to be inherited by other contracts that require socket configuration functionality
  */
 abstract contract SocketConfig is ISocket, AccessControl {
-<<<<<<< HEAD
     // socket fee manager
     ISocketFeeManager public socketFeeManager;
     
-    // Error triggered when a switchboard already exists
-=======
     // @notice mapping of switchboard address to its status, helps socket to block invalid switchboards
->>>>>>> 88d893c2
     mapping(address => SwitchboardStatus) public isValidSwitchboard;
 
     // @notice mapping of plug address to its config
@@ -70,7 +63,6 @@
         emit SwitchboardDisabled(msg.sender);
     }
 
-<<<<<<< HEAD
 
     function setSocketFeeManager(address socketFeeManager_) external onlyRole(GOVERNANCE_ROLE) {
         emit SocketFeeManagerUpdated(address(socketFeeManager), socketFeeManager_);
@@ -80,12 +72,10 @@
     /**
      * @notice connects Plug to Socket and sets the config for given `siblingChainSlug_`
      */
-=======
     // @notice function to connect a plug to a socket
     // @dev only callable by plugs (msg.sender)
     // @param appGatewayId_ The app gateway id
     // @param switchboard_ address of switchboard on sibling chain
->>>>>>> 88d893c2
     function connect(bytes32 appGatewayId_, address switchboard_) external override {
         if (isValidSwitchboard[switchboard_] != SwitchboardStatus.REGISTERED)
             revert InvalidSwitchboard();
