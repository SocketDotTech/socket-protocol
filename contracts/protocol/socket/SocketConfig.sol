// SPDX-License-Identifier: GPL-3.0-only
pragma solidity ^0.8.21;

import "../../interfaces/ISocket.sol";
import "../../interfaces/ISwitchboard.sol";
import {IPlug} from "../../interfaces/IPlug.sol";

import "../utils/AccessControl.sol";
import {GOVERNANCE_ROLE, RESCUE_ROLE, SWITCHBOARD_DISABLER_ROLE} from "../utils/common/AccessRoles.sol";
import {CallType, PlugConfig, SwitchboardStatus, ExecutionStatus} from "../utils/common/Structs.sol";
import {PlugNotFound, InvalidAppGateway, InvalidTransmitter} from "../utils/common/Errors.sol";
import "../../interfaces/ISocketFeeManager.sol";
import {MAX_COPY_BYTES} from "../utils/common/Constants.sol";

/**
 * @title SocketConfig
 * @notice An abstract contract for configuring socket connections for plugs,
 * manages plug configs and switchboard registrations
 * @dev This contract is meant to be inherited by other contracts that require socket configuration functionality
 */
abstract contract SocketConfig is ISocket, AccessControl {
    // socket fee manager
    ISocketFeeManager public socketFeeManager;

    // @notice mapping of switchboard address to its status, helps socket to block invalid switchboards
    mapping(address => SwitchboardStatus) public isValidSwitchboard;

    // @notice mapping of plug address to its config
    mapping(address => PlugConfig) internal _plugConfigs;

    // @notice max copy bytes for socket
    uint16 public maxCopyBytes = 2048; // 2KB

    // @notice error triggered when a connection is invalid
    error InvalidConnection();
    // @notice error triggered when a switchboard is invalid
    error InvalidSwitchboard();
    // @notice error triggered when a switchboard already exists
    error SwitchboardExists();
    // @notice error triggered when a switchboard already exists or is disabled
    error SwitchboardExistsOrDisabled();

    // @notice event triggered when a new switchboard is added
    event SwitchboardAdded(address switchboard);
    // @notice event triggered when a switchboard is disabled
    event SwitchboardDisabled(address switchboard);
    // @notice event triggered when a switchboard is enabled
    event SwitchboardEnabled(address switchboard);
    event SocketFeeManagerUpdated(address oldSocketFeeManager, address newSocketFeeManager);

    // @notice function to register a switchboard
    // @dev only callable by switchboards
    function registerSwitchboard() external {
        if (isValidSwitchboard[msg.sender] != SwitchboardStatus.NOT_REGISTERED)
            revert SwitchboardExistsOrDisabled();

        isValidSwitchboard[msg.sender] = SwitchboardStatus.REGISTERED;
        emit SwitchboardAdded(msg.sender);
    }

    // @notice function to disable a switchboard
    // @dev only callable by governance role
    function disableSwitchboard() external onlyRole(SWITCHBOARD_DISABLER_ROLE) {
        isValidSwitchboard[msg.sender] = SwitchboardStatus.DISABLED;
        emit SwitchboardDisabled(msg.sender);
    }

<<<<<<< HEAD
=======
    // @notice function to enable a switchboard
    // @dev only callable by governance role
    function enableSwitchboard() external onlyRole(GOVERNANCE_ROLE) {
        isValidSwitchboard[msg.sender] = SwitchboardStatus.REGISTERED;
        emit SwitchboardEnabled(msg.sender);
    }

>>>>>>> 011773b3
    function setSocketFeeManager(address socketFeeManager_) external onlyRole(GOVERNANCE_ROLE) {
        emit SocketFeeManagerUpdated(address(socketFeeManager), socketFeeManager_);
        socketFeeManager = ISocketFeeManager(socketFeeManager_);
    }

    /**
     * @notice connects Plug to Socket and sets the config for given `siblingChainSlug_`
     */
    function connect(bytes32 appGatewayId_, address switchboard_) external override {
        if (isValidSwitchboard[switchboard_] != SwitchboardStatus.REGISTERED)
            revert InvalidSwitchboard();

        PlugConfig storage _plugConfig = _plugConfigs[msg.sender];

        _plugConfig.appGatewayId = appGatewayId_;
        _plugConfig.switchboard = switchboard_;

        emit PlugConnected(msg.sender, appGatewayId_, switchboard_);
    }

    // @notice function to set the max copy bytes for socket
    // @dev only callable by governance role
    // @param maxCopyBytes_ max copy bytes for socket
    function setMaxCopyBytes(uint16 maxCopyBytes_) external onlyRole(GOVERNANCE_ROLE) {
        maxCopyBytes = maxCopyBytes_;
    }

    /**
     * @notice returns the config for given `plugAddress_`
     * @param plugAddress_ address of plug present at current chain
     * @return appGatewayId The app gateway id
     * @return switchboard The switchboard address
     */
    function getPlugConfig(
        address plugAddress_
    ) external view returns (bytes32 appGatewayId, address switchboard) {
        PlugConfig memory _plugConfig = _plugConfigs[plugAddress_];
        return (_plugConfig.appGatewayId, _plugConfig.switchboard);
    }
}<|MERGE_RESOLUTION|>--- conflicted
+++ resolved
@@ -65,8 +65,6 @@
         emit SwitchboardDisabled(msg.sender);
     }
 
-<<<<<<< HEAD
-=======
     // @notice function to enable a switchboard
     // @dev only callable by governance role
     function enableSwitchboard() external onlyRole(GOVERNANCE_ROLE) {
@@ -74,7 +72,6 @@
         emit SwitchboardEnabled(msg.sender);
     }
 
->>>>>>> 011773b3
     function setSocketFeeManager(address socketFeeManager_) external onlyRole(GOVERNANCE_ROLE) {
         emit SocketFeeManagerUpdated(address(socketFeeManager), socketFeeManager_);
         socketFeeManager = ISocketFeeManager(socketFeeManager_);
