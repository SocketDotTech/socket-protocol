--- conflicted
+++ resolved
@@ -107,19 +107,11 @@
         signer = ECDSA.recover(digest, signature_);
     }
 
-<<<<<<< HEAD
     /**
-     * @notice Encodes the trigger ID with the chain slug, app gateway and nonce
-     * @param appGateway_ The address of the app gateway
+     * @notice Encodes the trigger ID with the chain slug, socket address and nonce
      * @return The trigger ID
      */
-    function _encodeTriggerId(address appGateway_) internal returns (bytes32) {
-=======
-    // Packs the local plug, local chain slug, remote chain slug and nonce
-    // triggerCounter++ will take care of call id overflow as well
-    // triggerId(256) = localChainSlug(32) | appGateway_(160) | nonce(64)
     function _encodeTriggerId() internal returns (bytes32) {
->>>>>>> 5c0afedc
         return
             bytes32(
                 (uint256(chainSlug) << 224) |
