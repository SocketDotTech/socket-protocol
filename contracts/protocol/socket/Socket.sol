--- conflicted
+++ resolved
@@ -70,13 +70,8 @@
      */
     function execute(
         ExecuteParams memory executeParams_,
-<<<<<<< HEAD
-        bytes memory transmitterSignature_
+        TransmissionParams memory transmissionParams_
     ) external payable returns (bool, bool, bytes memory) {
-=======
-        TransmissionParams memory transmissionParams_
-    ) external payable returns (bytes memory) {
->>>>>>> a1e40a4c
         // check if the deadline has passed
         if (executeParams_.deadline < block.timestamp) revert DeadlinePassed();
         // check if the call type is valid
@@ -134,34 +129,25 @@
      */
     function _execute(
         bytes32 payloadId_,
-<<<<<<< HEAD
-        ExecuteParams memory executeParams_
-    ) internal returns (bool, bool, bytes memory) {
-=======
         ExecuteParams memory executeParams_,
         TransmissionParams memory transmissionParams_
-    ) internal returns (bytes memory) {
->>>>>>> a1e40a4c
+    ) internal returns (bool, bool, bytes memory) {
         // check if the gas limit is sufficient
         // bump by 5% to account for gas used by current contract execution
         if (gasleft() < (executeParams_.gasLimit * GAS_LIMIT_BUFFER) / 100) revert LowGasLimit();
 
         // NOTE: external un-trusted call
-<<<<<<< HEAD
         (bool success, bool exceededMaxCopy, bytes memory returnData) = executeParams_
             .target
-            .tryCall(msg.value, executeParams_.gasLimit, maxCopyBytes, executeParams_.payload);
-=======
-        (bool success, , bytes memory returnData) = executeParams_.target.tryCall(
-            executeParams_.value,
-            executeParams_.gasLimit,
-            maxCopyBytes,
-            executeParams_.payload
-        );
->>>>>>> a1e40a4c
+            .tryCall(
+                executeParams_.value,
+                executeParams_.gasLimit,
+                maxCopyBytes,
+                executeParams_.payload
+            );
 
         if (success) {
-            emit ExecutionSuccess(payloadId_, returnData);
+            emit ExecutionSuccess(payloadId_, exceededMaxCopy, returnData);
             if (address(socketFeeManager) != address(0)) {
                 socketFeeManager.payAndCheckFees{value: transmissionParams_.socketFees}(
                     executeParams_,
@@ -170,16 +156,12 @@
             }
         } else {
             payloadExecuted[payloadId_] = ExecutionStatus.Reverted;
-<<<<<<< HEAD
+            address receiver = transmissionParams_.refundAddress == address(0)
+                ? msg.sender
+                : transmissionParams_.refundAddress;
+            SafeTransferLib.forceSafeTransferETH(receiver, msg.value);
+
             emit ExecutionFailed(payloadId_, exceededMaxCopy, returnData);
-        } else {
-            emit ExecutionSuccess(payloadId_, exceededMaxCopy, returnData);
-=======
-            address receiver = transmissionParams_.refundAddress == address(0) ? msg.sender : transmissionParams_.refundAddress;
-            SafeTransferLib.forceSafeTransferETH(receiver, msg.value);
-            
-            emit ExecutionFailed(payloadId_, returnData);
->>>>>>> a1e40a4c
         }
 
         return (success, exceededMaxCopy, returnData);
