--- conflicted
+++ resolved
@@ -66,15 +66,8 @@
         // check if the plug is disconnected
         if (plugConfig.appGatewayId == bytes32(0)) revert PlugDisconnected();
 
-<<<<<<< HEAD
         if (msg.value < executeParams_.value + transmissionParams_.socketFees)
             revert InsufficientMsgValue();
-=======
-        // check if the message value is insufficient
-        if (msg.value < executeParams_.value) revert InsufficientMsgValue();
-
-        // create the payload id
->>>>>>> 88d893c2
         bytes32 payloadId = _createPayloadId(plugConfig.switchboard, executeParams_);
 
         // validate the execution status
@@ -98,13 +91,7 @@
 
         // verify the digest
         _verify(digest, payloadId, plugConfig.switchboard);
-<<<<<<< HEAD
         return _execute(payloadId, executeParams_, transmissionParams_);
-=======
-
-        // execute the payload and return the data
-        return _execute(payloadId, executeParams_);
->>>>>>> 88d893c2
     }
 
     ////////////////////////////////////////////////////////
@@ -140,7 +127,6 @@
             executeParams_.payload
         );
 
-<<<<<<< HEAD
         if (success) {
             emit ExecutionSuccess(payloadId_, returnData);
             if (address(socketFeeManager) != address(0)) {
@@ -150,10 +136,6 @@
                 );
             }
         } else {
-=======
-        // if the execution failed, set the execution status to reverted
-        if (!success) {
->>>>>>> 88d893c2
             payloadExecuted[payloadId_] = ExecutionStatus.Reverted;
             address receiver = transmissionParams_.refundAddress == address(0) ? msg.sender : transmissionParams_.refundAddress;
             SafeTransferLib.forceSafeTransferETH(receiver, msg.value);
