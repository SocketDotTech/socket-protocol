// SPDX-License-Identifier: GPL-3.0-only
pragma solidity ^0.8.21;

import {LibCall} from "solady/utils/LibCall.sol";
import "./SocketUtils.sol";

/**
 * @title Socket
 * @dev Socket is an abstract contract that inherits from SocketUtils and SocketConfig and
 * provides functionality for payload execution, verification, and management of payload execution status
 */
contract Socket is SocketUtils {
    using LibCall for address;

    // @notice mapping of payload id to execution status
    mapping(bytes32 => ExecutionStatus) public payloadExecuted;

    // @notice mapping of payload id to execution status
    mapping(bytes32 => bytes32) public payloadIdToDigest;

    // @notice buffer to account for gas used by current contract execution
    uint256 public constant GAS_LIMIT_BUFFER = 105;

    ////////////////////////////////////////////////////////
    ////////////////////// ERRORS //////////////////////////
    ////////////////////////////////////////////////////////
    /**
     * @dev Error emitted when a payload has already been executed
     */
    error PayloadAlreadyExecuted(ExecutionStatus status);
    /**
     * @dev Error emitted when verification fails
     */
    error VerificationFailed();
    /**
     * @dev Error emitted when less gas limit is provided for execution than expected
     */
    error LowGasLimit();
    /**
     * @dev Error emitted when the chain slug is invalid
     */
    error InvalidSlug();
    /**
     * @dev Error emitted when the deadline has passed
     */
    error DeadlinePassed();
    /**
     * @dev Error emitted when the message value is insufficient
     */
    error InsufficientMsgValue();
    /**
     * @dev Error emitted when the call type is read
     */
    error ReadOnlyCall();

    /**
     * @notice Constructor for the Socket contract
     * @param chainSlug_ The chain slug
     * @param owner_ The owner of the contract
     * @param version_ The version of the contract
     */
    constructor(
        uint32 chainSlug_,
        address owner_,
        string memory version_
    ) SocketUtils(chainSlug_, owner_, version_) {}

    /**
     * @notice Executes a payload that has been delivered by transmitters and authenticated by switchboards
     */
    function execute(
        ExecuteParams memory executeParams_,
        TransmissionParams memory transmissionParams_
    ) external payable returns (bool, bool, bytes memory) {
        // check if the deadline has passed
        if (executeParams_.deadline < block.timestamp) revert DeadlinePassed();
        // check if the call type is valid
        if (executeParams_.callType == CallType.READ) revert ReadOnlyCall();

        PlugConfig memory plugConfig = _plugConfigs[executeParams_.target];
        // check if the plug is disconnected
        if (plugConfig.appGatewayId == bytes32(0)) revert PlugNotFound();

        if (msg.value < executeParams_.value + transmissionParams_.socketFees)
            revert InsufficientMsgValue();
        bytes32 payloadId = _createPayloadId(plugConfig.switchboard, executeParams_);

        // validate the execution status
        _validateExecutionStatus(payloadId);

        address transmitter = transmissionParams_.transmitterSignature.length > 0
            ? _recoverSigner(
                keccak256(abi.encode(address(this), payloadId)),
                transmissionParams_.transmitterSignature
            )
            : address(0);

        // create the digest
        // transmitter, payloadId, appGateway, executeParams_ and there contents are validated using digest verification from switchboard
        bytes32 digest = _createDigest(
            transmitter,
            payloadId,
            plugConfig.appGatewayId,
            executeParams_
        );
        payloadIdToDigest[payloadId] = digest;

        // verify the digest
        _verify(digest, payloadId, plugConfig.switchboard);
        return _execute(payloadId, executeParams_, transmissionParams_);
    }

    ////////////////////////////////////////////////////////
    ////////////////// INTERNAL FUNCS //////////////////////
    ////////////////////////////////////////////////////////
    function _verify(bytes32 digest_, bytes32 payloadId_, address switchboard_) internal view {
        if (isValidSwitchboard[switchboard_] != SwitchboardStatus.REGISTERED)
            revert InvalidSwitchboard();

        // NOTE: is the the first un-trusted call in the system, another one is Plug.call
        if (!ISwitchboard(switchboard_).allowPayload(digest_, payloadId_))
            revert VerificationFailed();
    }

    /**
     * This function assumes localPlug_ will have code while executing. As the payload
     * execution failure is not blocking the system, it is not necessary to check if
     * code exists in the given address.
     */
    function _execute(
        bytes32 payloadId_,
        ExecuteParams memory executeParams_,
        TransmissionParams memory transmissionParams_
    ) internal returns (bool, bool, bytes memory) {
        // check if the gas limit is sufficient
        // bump by 5% to account for gas used by current contract execution
        if (gasleft() < (executeParams_.gasLimit * GAS_LIMIT_BUFFER) / 100) revert LowGasLimit();

        // NOTE: external un-trusted call
        (bool success, bool exceededMaxCopy, bytes memory returnData) = executeParams_
            .target
            .tryCall(
                executeParams_.value,
                executeParams_.gasLimit,
                maxCopyBytes,
                executeParams_.payload
            );

        if (success) {
            emit ExecutionSuccess(payloadId_, exceededMaxCopy, returnData);
            if (address(socketFeeManager) != address(0)) {
                socketFeeManager.payAndCheckFees{value: transmissionParams_.socketFees}(
                    executeParams_,
                    transmissionParams_
                );
            }
        } else {
            payloadExecuted[payloadId_] = ExecutionStatus.Reverted;
            address receiver = transmissionParams_.refundAddress == address(0)
                ? msg.sender
                : transmissionParams_.refundAddress;
            SafeTransferLib.forceSafeTransferETH(receiver, msg.value);

<<<<<<< HEAD
            emit ExecutionFailed(payloadId_, returnData);
=======
            emit ExecutionFailed(payloadId_, exceededMaxCopy, returnData);
>>>>>>> 011773b3
        }

        return (success, exceededMaxCopy, returnData);
    }

    function _validateExecutionStatus(bytes32 payloadId_) internal {
        if (payloadExecuted[payloadId_] == ExecutionStatus.Executed)
            revert PayloadAlreadyExecuted(payloadExecuted[payloadId_]);
        payloadExecuted[payloadId_] = ExecutionStatus.Executed;
    }

    ////////////////////////////////////////////////////////
    ////////////////////// Trigger //////////////////////
    ////////////////////////////////////////////////////////
    /**
     * @notice To trigger to a connected remote chain. Should only be called by a plug.
     */
    function _triggerAppGateway(address plug_) internal returns (bytes32 triggerId) {
        PlugConfig storage plugConfig = _plugConfigs[plug_];

        // if no sibling plug is found for the given chain slug, revert
        // sends the trigger to connected app gateway
        if (plugConfig.appGatewayId == bytes32(0)) revert PlugNotFound();

        // creates a unique ID for the message
        triggerId = _encodeTriggerId();
        emit AppGatewayCallRequested(
            triggerId,
            plugConfig.switchboard,
            plug_,
            // gets the overrides from the plug
            IPlug(plug_).overrides(),
            msg.data
        );
    }

    /// @notice Fallback function that forwards all calls to Socket's callAppGateway
    /// @dev The calldata is passed as-is to the gateways
    /// @dev if ETH sent with the call, it will revert
    fallback(bytes calldata) external returns (bytes memory) {
        // return the trigger id
        return abi.encode(_triggerAppGateway(msg.sender));
    }
}<|MERGE_RESOLUTION|>--- conflicted
+++ resolved
@@ -161,11 +161,7 @@
                 : transmissionParams_.refundAddress;
             SafeTransferLib.forceSafeTransferETH(receiver, msg.value);
 
-<<<<<<< HEAD
-            emit ExecutionFailed(payloadId_, returnData);
-=======
             emit ExecutionFailed(payloadId_, exceededMaxCopy, returnData);
->>>>>>> 011773b3
         }
 
         return (success, exceededMaxCopy, returnData);
