// SPDX-License-Identifier: GPL-3.0-only
pragma solidity ^0.8.21;

import {LibCall} from "solady/utils/LibCall.sol";
import "./SocketUtils.sol";

/**
 * @title Socket
 * @dev Socket is an abstract contract that inherits from SocketUtils and SocketConfig and
 * provides functionality for payload execution, verification, and management of payload execution status
 */
contract Socket is SocketUtils {
    using LibCall for address;

    ////////////////////////////////////////////////////////
    ////////////////////// ERRORS //////////////////////////
    ////////////////////////////////////////////////////////
    /**
     * @dev Error emitted when a payload has already been executed
     */
    error PayloadAlreadyExecuted(ExecutionStatus status);
    /**
     * @dev Error emitted when verification fails
     */
    error VerificationFailed();
    /**
     * @dev Error emitted when less gas limit is provided for execution than expected
     */
    error LowGasLimit();
    /**
     * @dev Error emitted when the chain slug is invalid
     */
    error InvalidSlug();
    /**
     * @dev Error emitted when the deadline has passed
     */
    error DeadlinePassed();
    /**
     * @dev Error emitted when the message value is insufficient
     */
    error InsufficientMsgValue();

    /**
     * @notice Constructor for the Socket contract
     * @param chainSlug_ The chain slug
     * @param owner_ The owner of the contract
     * @param version_ The version of the contract
     */
    constructor(
        uint32 chainSlug_,
        address owner_,
        string memory version_
    ) SocketUtils(chainSlug_, owner_, version_) {}

    /**
     * @notice Executes a payload that has been delivered by transmitters and authenticated by switchboards
     */
    function execute(
        ExecuteParams memory executeParams_,
        bytes memory transmitterSignature_
    ) external payable returns (bytes memory) {
        // check if the deadline has passed
        if (executeParams_.deadline < block.timestamp) revert DeadlinePassed();

        PlugConfig memory plugConfig = _plugConfigs[executeParams_.target];
<<<<<<< HEAD

        // check if the plug is disconnected
        if (plugConfig.appGateway == address(0)) revert PlugDisconnected();
=======
        if (plugConfig.appGatewayId == bytes32(0)) revert PlugDisconnected();
>>>>>>> 5c0afedc

        // check if the message value is insufficient
        if (msg.value < executeParams_.value) revert InsufficientMsgValue();

        // create the payload id
        bytes32 payloadId = _createPayloadId(plugConfig.switchboard, executeParams_);

        // validate the execution status
        _validateExecutionStatus(payloadId);

<<<<<<< HEAD
        // recover the signer
        address transmitter = _recoverSigner(
            keccak256(abi.encode(address(this), payloadId)),
            transmitterSignature_
        );
=======
        address transmitter = transmitterSignature_.length > 0
            ? _recoverSigner(keccak256(abi.encode(address(this), payloadId)), transmitterSignature_)
            : address(0);
>>>>>>> 5c0afedc

        // create the digest
        // transmitter, payloadId, appGateway, executeParams_ and there contents are validated using digest verification from switchboard
        bytes32 digest = _createDigest(
            transmitter,
            payloadId,
            plugConfig.appGatewayId,
            executeParams_
        );

        // verify the digest
        _verify(digest, payloadId, plugConfig.switchboard);

        // execute the payload and return the data
        return _execute(payloadId, executeParams_);
    }

    ////////////////////////////////////////////////////////
    ////////////////// INTERNAL FUNCS //////////////////////
    ////////////////////////////////////////////////////////
    function _verify(bytes32 digest_, bytes32 payloadId_, address switchboard_) internal view {
        if (isValidSwitchboard[switchboard_] != SwitchboardStatus.REGISTERED)
            revert InvalidSwitchboard();

        // NOTE: is the the first un-trusted call in the system, another one is Plug.call
        if (!ISwitchboard(switchboard_).allowPayload(digest_, payloadId_))
            revert VerificationFailed();
    }

    /**
     * This function assumes localPlug_ will have code while executing. As the payload
     * execution failure is not blocking the system, it is not necessary to check if
     * code exists in the given address.
     */
    function _execute(
        bytes32 payloadId_,
        ExecuteParams memory executeParams_
    ) internal returns (bytes memory) {
        // check if the gas limit is sufficient
        if (gasleft() < executeParams_.gasLimit) revert LowGasLimit();

        // NOTE: external un-trusted call
        (bool success, , bytes memory returnData) = executeParams_.target.tryCall(
            msg.value,
            executeParams_.gasLimit,
            maxCopyBytes,
            executeParams_.payload
        );

        // if the execution failed, set the execution status to reverted
        if (!success) {
            payloadExecuted[payloadId_] = ExecutionStatus.Reverted;
            emit ExecutionFailed(payloadId_, returnData);
        } else {
            emit ExecutionSuccess(payloadId_, returnData);
        }

        return returnData;
    }

    function _validateExecutionStatus(bytes32 payloadId_) internal {
        if (payloadExecuted[payloadId_] == ExecutionStatus.Executed)
            revert PayloadAlreadyExecuted(payloadExecuted[payloadId_]);
        payloadExecuted[payloadId_] = ExecutionStatus.Executed;
    }

    ////////////////////////////////////////////////////////
    ////////////////////// Trigger //////////////////////
    ////////////////////////////////////////////////////////
    /**
     * @notice To trigger to a connected remote chain. Should only be called by a plug.
     * @param payload_ bytes to be delivered on EVMx
     * @param overrides_ a bytes param to add details for execution, for eg: fees to be paid for execution
     */
    function _triggerAppGateway(
        address plug_,
        bytes memory overrides_,
        bytes memory payload_
    ) internal returns (bytes32 triggerId) {
        PlugConfig memory plugConfig = _plugConfigs[plug_];

        // if no sibling plug is found for the given chain slug, revert
<<<<<<< HEAD
        // sends the trigger to connected app gateway
        if (plugConfig.appGateway == address(0)) revert PlugDisconnected();

        // creates a unique ID for the trigger
        triggerId = _encodeTriggerId(plugConfig.appGateway);
=======
        if (plugConfig.appGatewayId == bytes32(0)) revert PlugDisconnected();

        // creates a unique ID for the message
        triggerId = _encodeTriggerId();
>>>>>>> 5c0afedc
        emit AppGatewayCallRequested(triggerId, chainSlug, plug_, overrides_, payload_);
    }

    /// @notice Fallback function that forwards all calls to Socket's callAppGateway
    /// @dev The calldata is passed as-is to the gateways
    /// @dev if ETH sent with the call, it will revert
    fallback(bytes calldata) external returns (bytes memory) {
        // gets the overrides from the plug
        bytes memory overrides = IPlug(msg.sender).overrides();

        // return the trigger id
        return abi.encode(_triggerAppGateway(msg.sender, overrides, msg.data));
    }
}<|MERGE_RESOLUTION|>--- conflicted
+++ resolved
@@ -63,13 +63,8 @@
         if (executeParams_.deadline < block.timestamp) revert DeadlinePassed();
 
         PlugConfig memory plugConfig = _plugConfigs[executeParams_.target];
-<<<<<<< HEAD
-
         // check if the plug is disconnected
-        if (plugConfig.appGateway == address(0)) revert PlugDisconnected();
-=======
         if (plugConfig.appGatewayId == bytes32(0)) revert PlugDisconnected();
->>>>>>> 5c0afedc
 
         // check if the message value is insufficient
         if (msg.value < executeParams_.value) revert InsufficientMsgValue();
@@ -80,17 +75,9 @@
         // validate the execution status
         _validateExecutionStatus(payloadId);
 
-<<<<<<< HEAD
-        // recover the signer
-        address transmitter = _recoverSigner(
-            keccak256(abi.encode(address(this), payloadId)),
-            transmitterSignature_
-        );
-=======
         address transmitter = transmitterSignature_.length > 0
             ? _recoverSigner(keccak256(abi.encode(address(this), payloadId)), transmitterSignature_)
             : address(0);
->>>>>>> 5c0afedc
 
         // create the digest
         // transmitter, payloadId, appGateway, executeParams_ and there contents are validated using digest verification from switchboard
@@ -173,18 +160,11 @@
         PlugConfig memory plugConfig = _plugConfigs[plug_];
 
         // if no sibling plug is found for the given chain slug, revert
-<<<<<<< HEAD
         // sends the trigger to connected app gateway
-        if (plugConfig.appGateway == address(0)) revert PlugDisconnected();
-
-        // creates a unique ID for the trigger
-        triggerId = _encodeTriggerId(plugConfig.appGateway);
-=======
         if (plugConfig.appGatewayId == bytes32(0)) revert PlugDisconnected();
 
         // creates a unique ID for the message
         triggerId = _encodeTriggerId();
->>>>>>> 5c0afedc
         emit AppGatewayCallRequested(triggerId, chainSlug, plug_, overrides_, payload_);
     }
 
