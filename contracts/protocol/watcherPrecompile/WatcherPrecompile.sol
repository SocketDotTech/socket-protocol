--- conflicted
+++ resolved
@@ -4,15 +4,12 @@
 import "./RequestHandler.sol";
 import "../../interfaces/IMiddleware.sol";
 import "./DumpDecoder.sol";
+
 /// @title WatcherPrecompile
 /// @notice Contract that handles payload verification, execution and app configurations
 contract WatcherPrecompile is RequestHandler {
-<<<<<<< HEAD
-=======
     using DumpDecoder for bytes32;
-    error RequestAlreadyCancelled();
-
->>>>>>> e2cc05b9
+
     constructor() {
         _disableInitializers(); // disable for implementation
     }
@@ -183,15 +180,10 @@
             requestParams_.currentBatchPayloadsLeft--;
             requestParams_.payloadsRemaining--;
 
-<<<<<<< HEAD
             if (requestParams_.payloadsRemaining == 0) {
-                IMiddleware(requestParams_.middleware).finishRequest(payloadParams.requestCount);
-=======
-            if (requestParams_.currentBatchPayloadsLeft == 0) {
                 IMiddleware(requestParams_.middleware).finishRequest(
                     payloadParams.dump.getRequestCount()
                 );
->>>>>>> e2cc05b9
             }
             emit PromiseResolved(resolvedPromises_[i].payloadId, success, asyncPromise);
         }
