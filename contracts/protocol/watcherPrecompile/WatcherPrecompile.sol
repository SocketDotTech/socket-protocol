--- conflicted
+++ resolved
@@ -17,12 +17,9 @@
     /// @notice The expiry time for the payload
     uint256 public expiryTime;
 
-<<<<<<< HEAD
-=======
     /// @notice The chain slug of the watcher precompile
     uint32 public evmxSlug;
 
->>>>>>> a60efd16
     /// @notice Mapping to store async requests
     /// @dev payloadId => AsyncRequest struct
     mapping(bytes32 => AsyncRequest) public asyncRequests;
