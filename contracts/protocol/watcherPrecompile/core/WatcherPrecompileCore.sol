--- conflicted
+++ resolved
@@ -77,14 +77,11 @@
             params_.appGateway,
             params_.switchboard,
             requestParams[params_.payloadHeader.getRequestCount()].middleware
-<<<<<<< HEAD
         );
 
         _consumeCallbackFeesFromRequestCount(
             watcherPrecompileLimits__.finalizeFees(),
             params_.payloadHeader.getRequestCount()
-=======
->>>>>>> 011773b3
         );
 
         uint256 deadline = block.timestamp + expiryTime;
@@ -101,10 +98,6 @@
             params_.payloadId,
             deadline,
             params_.payloadHeader.getCallType(),
-<<<<<<< HEAD
-            params_.payloadHeader.getWriteFinality(),
-=======
->>>>>>> 011773b3
             params_.gasLimit,
             params_.value,
             params_.payload,
@@ -124,14 +117,11 @@
     /// @param params_ The payload parameters for the query
     /// @dev This function sets up a query request and emits a QueryRequested event
     function _query(PayloadParams memory params_) internal {
-<<<<<<< HEAD
         _consumeCallbackFeesFromRequestCount(
             watcherPrecompileLimits__.queryFees(),
             params_.payloadHeader.getRequestCount()
         );
 
-=======
->>>>>>> 011773b3
         payloads[params_.payloadId].prevDigestsHash = _getPreviousDigestsHash(
             params_.payloadHeader.getBatchCount()
         );
@@ -179,10 +169,6 @@
                 p.payloadId,
                 p.deadline,
                 p.payloadHeader.getCallType(),
-<<<<<<< HEAD
-                p.payloadHeader.getWriteFinality(),
-=======
->>>>>>> 011773b3
                 p.gasLimit,
                 p.value,
                 p.payload,
