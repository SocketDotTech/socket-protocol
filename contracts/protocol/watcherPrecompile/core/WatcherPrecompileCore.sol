--- conflicted
+++ resolved
@@ -89,12 +89,7 @@
             transmitter_,
             params_.payloadId,
             deadline,
-<<<<<<< HEAD
-            params_.dump.getCallType(),
-=======
             params_.payloadHeader.getCallType(),
-            params_.payloadHeader.getWriteFinality(),
->>>>>>> a1e40a4c
             params_.gasLimit,
             params_.value,
             params_.payload,
@@ -160,12 +155,7 @@
                 p.finalizedTransmitter,
                 p.payloadId,
                 p.deadline,
-<<<<<<< HEAD
-                p.dump.getCallType(),
-=======
                 p.payloadHeader.getCallType(),
-                p.payloadHeader.getWriteFinality(),
->>>>>>> a1e40a4c
                 p.gasLimit,
                 p.value,
                 p.payload,
