--- conflicted
+++ resolved
@@ -32,13 +32,6 @@
     /// @notice Counter for tracking payload requests
     uint40 public payloadCounter;
 
-<<<<<<< HEAD
-    // slot 65: expiryTime
-    /// @notice The expiry time for the payload
-    uint256 public expiryTime;
-
-    // slot 66: timeoutRequests
-=======
     /// @notice Counter for tracking timeout requests
     uint40 public timeoutCounter;
 
@@ -47,16 +40,11 @@
     uint256 public expiryTime;
 
     // slot 55: timeoutRequests
->>>>>>> 09a796c0
     /// @notice Mapping to store timeout requests
     /// @dev timeoutId => TimeoutRequest struct
     mapping(bytes32 => TimeoutRequest) public timeoutRequests;
 
-<<<<<<< HEAD
-    // slot 67: watcherProofs
-=======
     // slot 56: watcherProofs
->>>>>>> 09a796c0
     /// @notice Mapping to store watcher proofs
     /// @dev payloadId => proof bytes
     mapping(bytes32 => bytes) public watcherProofs;
@@ -66,10 +54,7 @@
     /// @dev callId => bool
     mapping(bytes32 => bool) public appGatewayCalled;
 
-<<<<<<< HEAD
-=======
     // slot 58: nextRequestCount
->>>>>>> 09a796c0
     uint40 public nextRequestCount;
     uint40 public nextBatchCount;
 
@@ -89,11 +74,6 @@
     // slot 65: watcherPrecompileConfig__
     IWatcherPrecompileConfig public watcherPrecompileConfig__;
 
-<<<<<<< HEAD
-    // slots 71-118: gap for future storage variables
-    uint256[48] _gap_after;
-=======
     // slots [66-115]: gap for future storage variables
     uint256[50] _gap_after;
->>>>>>> 09a796c0
 }