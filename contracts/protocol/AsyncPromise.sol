--- conflicted
+++ resolved
@@ -119,20 +119,11 @@
         // to update the state in case selector is bytes(0) but reverting onchain
         resolved = true;
         state = state_;
-<<<<<<< HEAD
-
-        // call handleRevert on app gateway to inform that the promise or execution is reverting onchain
-        (bool success, ) = localInvoker.call(
-            abi.encodeWithSelector(IAppGateway.handleRevert.selector, requestCount_, payloadId_)
-        );
-        if (!success) revert PromiseRevertFailed();
-=======
         try IAppGateway(localInvoker).handleRevert(requestCount_, payloadId_) {
             // Successfully handled revert
         } catch {
             revert PromiseRevertFailed();
         }
->>>>>>> 4695e979
     }
 
     /// @notice Sets the callback selector and data for the promise.
