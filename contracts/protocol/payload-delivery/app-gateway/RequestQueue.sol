// SPDX-License-Identifier: GPL-3.0-only
pragma solidity ^0.8.21;

import "./DeliveryUtils.sol";

/// @notice Abstract contract for managing asynchronous payloads
abstract contract RequestQueue is DeliveryUtils {
    // slots [207-257] reserved for gap
    uint256[50] _gap_queue_async;

    /// @notice Clears the call parameters array
    function clearQueue() public {
        delete queuePayloadParams;
    }

    /// @notice Queues a new payload
    /// @param queuePayloadParams_ The call parameters
    function queue(QueuePayloadParams memory queuePayloadParams_) external {
        queuePayloadParams.push(queuePayloadParams_);
    }

    /// @notice Initiates a batch of payloads
    /// @param maxFees_ The fees data
    /// @param auctionManager_ The auction manager address
    /// @return requestCount The ID of the batch
    function batch(
        uint256 maxFees_,
        address auctionManager_,
        address consumeFrom_,
        bytes memory onCompleteData_
    ) external returns (uint40 requestCount) {
        address appGateway = _getCoreAppGateway(msg.sender);
        return _batch(appGateway, auctionManager_, consumeFrom_, maxFees_, onCompleteData_);
    }

    /// @notice Initiates a batch of payloads
    /// @dev it checks fees, payload limits and creates the payload submit params array after assigning proper levels
    /// @dev It also modifies the deploy payloads as needed by contract factory plug
    /// @dev Stores request metadata and submits the request to watcher precompile
    function _batch(
        address appGateway_,
        address auctionManager_,
        address consumeFrom_,
        uint256 maxFees_,
        bytes memory onCompleteData_
    ) internal returns (uint40 requestCount) {
        if (queuePayloadParams.length == 0) return 0;

        BatchParams memory params = BatchParams({
            appGateway: appGateway_,
            auctionManager: _getAuctionManager(auctionManager_),
            maxFees: maxFees_,
            onCompleteData: onCompleteData_,
            onlyReadRequests: false,
            queryCount: 0,
            finalizeCount: 0
        });

        // Split the function into smaller parts
        (
            PayloadSubmitParams[] memory payloadSubmitParamsArray,
            bool onlyReadRequests,
            uint256 queryCount,
            uint256 finalizeCount
        ) = _createPayloadSubmitParamsArray();

        params.onlyReadRequests = onlyReadRequests;
        params.queryCount = queryCount;
        params.finalizeCount = finalizeCount;

        _checkBatch(consumeFrom_, params.appGateway, params.maxFees);

        return _submitBatchRequest(payloadSubmitParamsArray, consumeFrom_, params);
    }

    function _submitBatchRequest(
        PayloadSubmitParams[] memory payloadSubmitParamsArray,
        address consumeFrom_,
        BatchParams memory params
    ) internal returns (uint40 requestCount) {
        RequestMetadata memory requestMetadata = RequestMetadata({
            appGateway: params.appGateway,
            auctionManager: params.auctionManager,
            maxFees: params.maxFees,
            winningBid: Bid({fee: 0, transmitter: address(0), extraData: new bytes(0)}),
            onCompleteData: params.onCompleteData,
            onlyReadRequests: params.onlyReadRequests,
            consumeFrom: consumeFrom_,
            queryCount: params.queryCount,
            finalizeCount: params.finalizeCount
        });

<<<<<<< HEAD
=======
        // process and submit the queue of payloads to watcher precompile
>>>>>>> 011773b3
        requestCount = watcherPrecompile__().submitRequest(payloadSubmitParamsArray);
        requests[requestCount] = requestMetadata;

        if (params.onlyReadRequests) {
            watcherPrecompile__().startProcessingRequest(requestCount, address(0));
        }

        uint256 watcherFees = watcherPrecompileLimits().getTotalFeesRequired(
            params.queryCount,
            params.finalizeCount,
            0,
            0
        );
        if (watcherFees > params.maxFees) revert InsufficientFees();
        uint256 maxTransmitterFees = params.maxFees - watcherFees;

        emit PayloadSubmitted(
            requestCount,
            params.appGateway,
            payloadSubmitParamsArray,
            maxTransmitterFees,
            params.auctionManager,
            params.onlyReadRequests
        );
    }

    function _getAuctionManager(address auctionManager_) internal view returns (address) {
        return
            auctionManager_ == address(0)
                ? IAddressResolver(addressResolver__).defaultAuctionManager()
                : auctionManager_;
    }

    function _checkBatch(
        address consumeFrom_,
        address appGateway_,
        uint256 maxFees_
    ) internal view {
        if (queuePayloadParams.length > REQUEST_PAYLOAD_COUNT_LIMIT)
            revert RequestPayloadCountLimitExceeded();

        if (
            !IFeesManager(addressResolver__.feesManager()).isUserCreditsEnough(
                consumeFrom_,
                appGateway_,
                maxFees_
            )
        ) revert InsufficientFees();
    }

    /// @notice Creates an array of payload details
    /// @return payloadDetailsArray An array of payload details
    function _createPayloadSubmitParamsArray()
        internal
        returns (
            PayloadSubmitParams[] memory payloadDetailsArray,
            bool onlyReadRequests,
            uint256 queryCount,
            uint256 finalizeCount
        )
    {
        payloadDetailsArray = new PayloadSubmitParams[](queuePayloadParams.length);
        onlyReadRequests = queuePayloadParams[0].callType == CallType.READ;

        uint256 currentLevel = 0;
        for (uint256 i = 0; i < queuePayloadParams.length; i++) {
            if (queuePayloadParams[i].callType == CallType.READ) {
                queryCount++;
            } else {
                onlyReadRequests = false;
                finalizeCount++;
            }

            // Update level for calls
            if (i > 0 && queuePayloadParams[i].isParallel != Parallel.ON) {
                currentLevel = currentLevel + 1;
            }

            payloadDetailsArray[i] = _createPayloadDetails(currentLevel, queuePayloadParams[i]);
        }

        clearQueue();
    }

    function _createDeployPayloadDetails(
        QueuePayloadParams memory queuePayloadParams_
    ) internal returns (bytes memory payload, address target) {
        bytes32 salt = keccak256(
            abi.encode(queuePayloadParams_.appGateway, queuePayloadParams_.chainSlug, saltCounter++)
        );

        // app gateway is set in the plug deployed on chain
        payload = abi.encodeWithSelector(
            IContractFactoryPlug.deployContract.selector,
            queuePayloadParams_.isPlug,
            salt,
            bytes32(uint256(uint160(queuePayloadParams_.appGateway))),
            queuePayloadParams_.switchboard,
            queuePayloadParams_.payload,
            queuePayloadParams_.initCallData
        );

        // getting app gateway for deployer as the plug is connected to the app gateway
        target = getDeliveryHelperPlugAddress(queuePayloadParams_.chainSlug);
    }

    /// @notice Creates the payload details for a given call parameters
    /// @param queuePayloadParams_ The call parameters
    /// @return payloadDetails The payload details
    function _createPayloadDetails(
        uint256 level_,
        QueuePayloadParams memory queuePayloadParams_
    ) internal returns (PayloadSubmitParams memory) {
        bytes memory payload = queuePayloadParams_.payload;
        address target = queuePayloadParams_.target;
        if (queuePayloadParams_.callType == CallType.DEPLOY) {
            (payload, target) = _createDeployPayloadDetails(queuePayloadParams_);
        }

        if (payload.length > PAYLOAD_SIZE_LIMIT) revert PayloadTooLarge();
        if (queuePayloadParams_.value > chainMaxMsgValueLimit[queuePayloadParams_.chainSlug])
            revert MaxMsgValueLimitExceeded();

        return
            PayloadSubmitParams({
                levelNumber: level_,
                chainSlug: queuePayloadParams_.chainSlug,
                callType: queuePayloadParams_.callType,
                isParallel: queuePayloadParams_.isParallel,
                writeFinality: queuePayloadParams_.writeFinality,
                asyncPromise: queuePayloadParams_.asyncPromise,
                switchboard: queuePayloadParams_.switchboard,
                target: target,
                appGateway: queuePayloadParams_.appGateway,
                gasLimit: queuePayloadParams_.gasLimit == 0
                    ? 10_000_000
                    : queuePayloadParams_.gasLimit,
                value: queuePayloadParams_.value,
                readAt: queuePayloadParams_.readAt,
                payload: payload
            });
    }
}<|MERGE_RESOLUTION|>--- conflicted
+++ resolved
@@ -90,10 +90,6 @@
             finalizeCount: params.finalizeCount
         });
 
-<<<<<<< HEAD
-=======
-        // process and submit the queue of payloads to watcher precompile
->>>>>>> 011773b3
         requestCount = watcherPrecompile__().submitRequest(payloadSubmitParamsArray);
         requests[requestCount] = requestMetadata;
 
