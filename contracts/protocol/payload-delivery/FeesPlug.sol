// SPDX-License-Identifier: GPL-3.0-only
pragma solidity ^0.8.21;

import "solady/utils/SafeTransferLib.sol";
import "solady/tokens/ERC20.sol";
import "../../base/PlugBase.sol";
import "../utils/AccessControl.sol";
import {RESCUE_ROLE} from "../utils/common/AccessRoles.sol";
import {IFeesPlug} from "../../interfaces/IFeesPlug.sol";
import "../utils/RescueFundsLib.sol";
import {ETH_ADDRESS} from "../utils/common/Constants.sol";
import {InvalidTokenAddress, FeesAlreadyPaid} from "../utils/common/Errors.sol";

/// @title FeesManager
/// @notice Contract for managing fees on a network
/// @dev The amount deposited here is locked and updated in the EVMx for an app gateway
/// @dev The fees are redeemed by the transmitters executing request or can be withdrawn by the owner
contract FeesPlug is IFeesPlug, PlugBase, AccessControl {
    /// @notice Mapping to store if a token is whitelisted
    mapping(address => bool) public whitelistedTokens;

    /// @notice Error thrown when balance is not enough to cover fees
    error InsufficientTokenBalance(address token_, uint256 balance_, uint256 fee_);
    /// @notice Error thrown when deposit amount does not match msg.value
    error InvalidDepositAmount();
    /// @notice Error thrown when token is not whitelisted
    error TokenNotWhitelisted(address token_);

    /// @notice Event emitted when fees are deposited
    event FeesDeposited(address token, address receiver, uint256 feeAmount, uint256 nativeAmount);
    /// @notice Event emitted when fees are withdrawn
    event FeesWithdrawn(address token, address receiver, uint256 amount);
    /// @notice Event emitted when a token is whitelisted
    event TokenWhitelisted(address token);
    /// @notice Event emitted when a token is removed from whitelist
    event TokenRemovedFromWhitelist(address token);

    /// @notice Modifier to check if the balance of a token is enough to withdraw
    modifier isUserCreditsEnough(address feeToken_, uint256 fee_) {
        uint balance_ = ERC20(feeToken_).balanceOf(address(this));
        if (balance_ < fee_) revert InsufficientTokenBalance(feeToken_, balance_, fee_);
        _;
    }

    /// @notice Constructor for the FeesPlug contract
    /// @param socket_ The socket address
    /// @param owner_ The owner address
    constructor(address socket_, address owner_) {
        _setSocket(socket_);
        _initializeOwner(owner_);
    }

    /// @notice Withdraws fees
    /// @param token_ The token address
    /// @param amount_ The amount
    /// @param receiver_ The receiver address
    function withdrawFees(
        address token_,
        address receiver_,
        uint256 amount_
    ) external override onlySocket isUserCreditsEnough(token_, amount_) {
        SafeTransferLib.safeTransfer(token_, receiver_, amount_);
        emit FeesWithdrawn(token_, receiver_, amount_);
    }

    function depositToFee(address token_, address receiver_, uint256 amount_) external override {
        _deposit(token_, receiver_, amount_, 0);
    }

    function depositToFeeAndNative(
        address token_,
        address receiver_,
        uint256 amount_
    ) external override {
        uint256 nativeAmount_ = amount_ / 10;
        uint256 feeAmount_ = amount_ - nativeAmount_;
        _deposit(token_, receiver_, feeAmount_, nativeAmount_);
    }

    function depositToNative(address token_, address receiver_, uint256 amount_) external override {
        _deposit(token_, receiver_, 0, amount_);
    }

    /// @notice Deposits funds
    /// @param token_ The token address
    /// @param feeAmount_ The amount of fees
    /// @param nativeAmount_ The amount of native tokens
    /// @param receiver_ The receiver address
<<<<<<< HEAD
    function _deposit(
        address token_,
        address receiver_,
        uint256 feeAmount_,
        uint256 nativeAmount_
    ) internal {
        uint256 totalAmount_ = feeAmount_ + nativeAmount_;
        if (!whitelistedTokens[token_]) revert TokenNotWhitelisted(token_);
        SafeTransferLib.safeTransferFrom(token_, msg.sender, address(this), totalAmount_);
        emit FeesDeposited(receiver_, token_, feeAmount_, nativeAmount_);
=======
    function _transferTokens(address token_, uint256 amount_, address receiver_) internal {
        if (token_ == ETH_ADDRESS) {
            SafeTransferLib.forceSafeTransferETH(receiver_, amount_);
        } else {
            SafeTransferLib.safeTransfer(token_, receiver_, amount_);
        }
    }

    function connectSocket(
        bytes32 appGatewayId_,
        address socket_,
        address switchboard_
    ) external onlyOwner {
        _connectSocket(appGatewayId_, socket_, switchboard_);
>>>>>>> c36e8d86
    }

    /// @notice Adds a token to the whitelist
    /// @param token_ The token address to whitelist
    function whitelistToken(address token_) external onlyOwner {
        if (token_.code.length == 0) revert InvalidTokenAddress();
        whitelistedTokens[token_] = true;
        emit TokenWhitelisted(token_);
    }

    /// @notice Removes a token from the whitelist
    /// @param token_ The token address to remove
    function removeTokenFromWhitelist(address token_) external onlyOwner {
        whitelistedTokens[token_] = false;
        emit TokenRemovedFromWhitelist(token_);
    }

    function connectSocket(
        address appGateway_,
        address socket_,
        address switchboard_
    ) external onlyOwner {
        _connectSocket(appGateway_, socket_, switchboard_);
    }
    /**
     * @notice Rescues funds from the contract if they are locked by mistake. This contract does not
     * theoretically need this function but it is added for safety.
     * @param token_ The address of the token contract.
     * @param rescueTo_ The address where rescued tokens need to be sent.
     * @param amount_ The amount of tokens to be rescued.
     */
    function rescueFunds(
        address token_,
        address rescueTo_,
        uint256 amount_
    ) external onlyRole(RESCUE_ROLE) {
        RescueFundsLib._rescueFunds(token_, rescueTo_, amount_);
    }
}<|MERGE_RESOLUTION|>--- conflicted
+++ resolved
@@ -86,7 +86,6 @@
     /// @param feeAmount_ The amount of fees
     /// @param nativeAmount_ The amount of native tokens
     /// @param receiver_ The receiver address
-<<<<<<< HEAD
     function _deposit(
         address token_,
         address receiver_,
@@ -97,22 +96,6 @@
         if (!whitelistedTokens[token_]) revert TokenNotWhitelisted(token_);
         SafeTransferLib.safeTransferFrom(token_, msg.sender, address(this), totalAmount_);
         emit FeesDeposited(receiver_, token_, feeAmount_, nativeAmount_);
-=======
-    function _transferTokens(address token_, uint256 amount_, address receiver_) internal {
-        if (token_ == ETH_ADDRESS) {
-            SafeTransferLib.forceSafeTransferETH(receiver_, amount_);
-        } else {
-            SafeTransferLib.safeTransfer(token_, receiver_, amount_);
-        }
-    }
-
-    function connectSocket(
-        bytes32 appGatewayId_,
-        address socket_,
-        address switchboard_
-    ) external onlyOwner {
-        _connectSocket(appGatewayId_, socket_, switchboard_);
->>>>>>> c36e8d86
     }
 
     /// @notice Adds a token to the whitelist
@@ -131,11 +114,11 @@
     }
 
     function connectSocket(
-        address appGateway_,
+        bytes32 appGatewayId_,
         address socket_,
         address switchboard_
     ) external onlyOwner {
-        _connectSocket(appGateway_, socket_, switchboard_);
+        _connectSocket(appGatewayId_, socket_, switchboard_);
     }
     /**
      * @notice Rescues funds from the contract if they are locked by mistake. This contract does not
