--- conflicted
+++ resolved
@@ -53,11 +53,7 @@
     // slots [56-105] reserved for gap
     uint256[50] _gap_after;
 
-<<<<<<< HEAD
-    // slots 104-153 reserved for addr resolver util
-=======
     // slots 106-156 reserved for addr resolver util
->>>>>>> de3f63a4
 }
 
 /// @title FeesManager
