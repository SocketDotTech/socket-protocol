--- conflicted
+++ resolved
@@ -17,7 +17,6 @@
     ////////////////////// State Vars //////////////////////////
     ////////////////////////////////////////////////////////////
 
-<<<<<<< HEAD
     struct SimulateParams {
         address target;
         uint256 value;
@@ -28,10 +27,8 @@
 
     address public constant OFF_CHAIN_CALLER = address(0xDEAD);
 
-=======
     // Prefix for trigger ID containing chain slug and address bits
     uint256 private immutable triggerPrefix;
->>>>>>> 3b5e2183
     // Version string for this socket instance
     bytes32 public immutable version;
     // ChainSlug for this deployed socket instance
