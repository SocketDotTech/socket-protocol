--- conflicted
+++ resolved
@@ -32,8 +32,6 @@
 
     /// @notice Error thrown when attempting to resolve an already resolved promise.
     error PromiseAlreadyResolved();
-    /// @notice Error thrown when async call could not be resolved
-    error RealyingAsyncCallFailed();
     /// @notice Only the forwarder or local invoker can set then's promise callback
     error OnlyForwarderOrLocalInvoker();
     /// @notice Error thrown when attempting to set an already existing promise
@@ -70,16 +68,11 @@
                 abi.encode(callbackData, returnData)
             );
 
-<<<<<<< HEAD
-            (bool success, ) = localInvoker.call(combinedCalldata);
-            if (!success) revert RealyingAsyncCallFailed();
-=======
             (success, ) = localInvoker.call(combinedCalldata);
             if (!success) {
                 resolved = false;
                 state = AsyncPromiseState.WAITING_FOR_CALLBACK_EXECUTION;
             }
->>>>>>> 4946a2dc
         }
     }
 
@@ -87,21 +80,10 @@
     /// @param selector The function selector for the callback.
     /// @param data The data to be passed to the callback.
     /// @return promise_ The address of the current promise.
-<<<<<<< HEAD
-    function then(
-        bytes4 selector,
-        bytes memory data
-    ) external override returns (address promise_) {
+    function then(bytes4 selector, bytes memory data) external override returns (address promise_) {
         if (msg.sender != forwarder && msg.sender != localInvoker) {
             revert OnlyForwarderOrLocalInvoker();
         }
-=======
-    function then(bytes4 selector, bytes memory data) external override returns (address promise_) {
-        require(
-            msg.sender == forwarder || msg.sender == localInvoker,
-            "Only the forwarder or local invoker can set this promise's callback"
-        );
->>>>>>> 4946a2dc
 
         if (state == AsyncPromiseState.WAITING_FOR_CALLBACK_EXECUTION) {
             revert PromiseAlreadySetUp();
