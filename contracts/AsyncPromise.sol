--- conflicted
+++ resolved
@@ -42,16 +42,10 @@
     /// @notice Error thrown when attempting to set an already existing promise
     error PromiseAlreadySetUp();
 
-<<<<<<< HEAD
-=======
-    /// @notice The current state of the async promise.
-    AsyncPromiseState public state;
-
     constructor() {
         _disableInitializers(); // disable for implementation
     }
 
->>>>>>> 5b3aa50e
     /// @notice Initializer to replace constructor for upgradeable contracts
     /// @param invoker_ The address of the local invoker.
     /// @param forwarder_ The address of the forwarder.
