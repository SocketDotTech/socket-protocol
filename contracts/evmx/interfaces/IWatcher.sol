--- conflicted
+++ resolved
@@ -11,8 +11,6 @@
 /// @notice Interface for the Watcher Precompile system that handles payload verification and execution
 /// @dev Defines core functionality for payload processing and promise resolution
 interface IWatcher {
-<<<<<<< HEAD
-=======
     /// @notice Emitted when a new call is made to an app gateway
     /// @param triggerId The unique identifier for the trigger
     event CalledAppGateway(bytes32 triggerId);
@@ -21,7 +19,6 @@
     /// @param triggerId The unique identifier for the trigger
     event AppGatewayCallFailed(bytes32 triggerId);
 
->>>>>>> 0ec2f49e
     function requestHandler__() external view returns (IRequestHandler);
 
     function configurations__() external view returns (IConfigurations);
