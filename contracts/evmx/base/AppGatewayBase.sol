// SPDX-License-Identifier: GPL-3.0-only
pragma solidity ^0.8.21;

import "../helpers/AddressResolverUtil.sol";
import "../interfaces/IAppGateway.sol";
import "../interfaces/IForwarder.sol";
import "../interfaces/IPromise.sol";

import {InvalidPromise, AsyncModifierNotSet} from "../../utils/common/Errors.sol";
import {FAST, READ, WRITE, SCHEDULE} from "../../utils/common/Constants.sol";
import {IsPlug, QueueParams, Read, WriteFinality, Parallel} from "../../utils/common/Structs.sol";

/// @title AppGatewayBase
/// @notice Abstract contract for the app gateway
/// @dev This contract contains helpers for contract deployment, overrides, hooks and request processing
abstract contract AppGatewayBase is AddressResolverUtil, IAppGateway {
    // 50 slots reserved for address resolver util
    // slot 51
    bool public isAsyncModifierSet;
    address public consumeFrom;

    // slot 52
    address public auctionManager;

    // slot 53
    uint256 public maxFees;

    // slot 54
    bytes32 public sbType;

    // slot 55
    bytes public onCompleteData;

    // slot 56
    OverrideParams public overrideParams;

    // slot 57
    mapping(address => bool) public isValidPromise;

    // slot 58
    mapping(bytes32 => mapping(uint32 => address)) public override forwarderAddresses;

    // slot 59
    mapping(bytes32 => bytes) public creationCodeWithArgs;

    /// @notice Modifier to treat functions async
    modifier async() {
        _preAsync();
        _;
        _postAsync();
    }

    /// @notice Modifier to ensure only valid promises can call the function
    /// @dev only valid promises can call the function
    modifier onlyPromises() {
        if (!isValidPromise[msg.sender]) revert InvalidPromise();
        // remove promise once resolved
        isValidPromise[msg.sender] = false;
        _;
    }

    /// @notice Initializer for AppGatewayBase
    /// @param addressResolver_ The address resolver address
    function _initializeAppGateway(address addressResolver_) internal {
        sbType = FAST;
        _setAddressResolver(addressResolver_);
    }

    ////////////////////////////////////////////////////////////////////////////////////////////////
    /////////////////////////////////   ASYNC HELPERS ////////////////////////////////////////////////
    ////////////////////////////////////////////////////////////////////////////////////////////////

    function _preAsync() internal {
        isAsyncModifierSet = true;
        _clearOverrides();
        watcher__().clearQueue();
    }

    function _postAsync() internal {
        isAsyncModifierSet = false;

        (, address[] memory promises) = watcher__().submitRequest(
            maxFees,
            auctionManager,
            consumeFrom,
            onCompleteData
        );
        _markValidPromises(promises);
    }

    function then(bytes4 selector_, bytes memory data_) internal {
        IPromise(watcher__().latestAsyncPromise()).then(selector_, data_);
    }

    /// @notice Schedules a function to be called after a delay
    /// @param delayInSeconds_ The delay in seconds
    /// @dev callback function and data is set in .then call
    function _setSchedule(uint256 delayInSeconds_) internal {
        if (!isAsyncModifierSet) revert AsyncModifierNotSet();
        overrideParams.callType = SCHEDULE;
        overrideParams.delayInSeconds = delayInSeconds_;

        QueueParams memory queueParams;
        queueParams.overrideParams = overrideParams;
        watcher__().queue(queueParams, address(this));
    }

    /////////////////////////////////   DEPLOY HELPERS ///////////////////////////////////////////////////

    function _deploy(bytes32 contractId_, uint32 chainSlug_, IsPlug isPlug_) internal {
        _deploy(contractId_, chainSlug_, isPlug_, bytes(""));
    }

    /// @notice Deploys a contract
    /// @param contractId_ The contract ID
    /// @param chainSlug_ The chain slug
    function _deploy(
        bytes32 contractId_,
        uint32 chainSlug_,
        IsPlug isPlug_,
        bytes memory initCallData_
    ) internal {
        deployForwarder__().deploy(
            isPlug_,
            chainSlug_,
            initCallData_,
            creationCodeWithArgs[contractId_]
        );

        then(this.setAddress.selector, abi.encode(chainSlug_, contractId_));
        onCompleteData = abi.encode(chainSlug_, true);
    }

    /// @notice Sets the address for a deployed contract
    /// @param data_ The data
    /// @param returnData_ The return data
    function setAddress(bytes memory data_, bytes memory returnData_) external onlyPromises {
        (uint32 chainSlug, bytes32 contractId) = abi.decode(data_, (uint32, bytes32));
        forwarderAddresses[contractId][chainSlug] = asyncDeployer__().getOrDeployForwarderContract(
            abi.decode(returnData_, (address)),
            chainSlug
        );
    }

    /// @notice Reverts the transaction
    /// @param requestCount_ The request count
    function _revertTx(uint40 requestCount_) internal {
        watcher__().cancelRequest(requestCount_);
    }

    /// @notice increases the transaction maxFees
    /// @param requestCount_ The request count
    function _increaseFees(uint40 requestCount_, uint256 newMaxFees_) internal {
        watcher__().increaseFees(requestCount_, newMaxFees_);
    }

    /// @notice Gets the on-chain address
    /// @param contractId_ The contract ID
    /// @param chainSlug_ The chain slug
    /// @return onChainAddress The on-chain address
    function getOnChainAddress(
        bytes32 contractId_,
        uint32 chainSlug_
    ) public view returns (address onChainAddress) {
        if (forwarderAddresses[contractId_][chainSlug_] == address(0)) {
            return address(0);
        }

        onChainAddress = IForwarder(forwarderAddresses[contractId_][chainSlug_])
            .getOnChainAddress();
    }

    ////////////////////////////////////////////////////////////////////////////////////////////////
    /////////////////////////////////   UTILS ////////////////////////////////////////////////
    ////////////////////////////////////////////////////////////////////////////////////////////////

    /// @notice Creates a contract ID
    /// @param contractName_ The contract name
    /// @return bytes32 The contract ID
    function _createContractId(string memory contractName_) internal pure returns (bytes32) {
        return keccak256(abi.encode(contractName_));
    }

    /// @notice Gets the current request count
    /// @return uint40 The current request count
    function _getCurrentRequestCount() internal view returns (uint40) {
        return watcher__().getCurrentRequestCount();
    }

    /// @notice Marks the promises as valid
    function _markValidPromises(address[] memory promises_) internal {
        for (uint256 i = 0; i < promises_.length; i++) {
            isValidPromise[promises_[i]] = true;
        }
    }

    ////////////////////////////////////////////////////////////////////////////////////////////////
    /////////////////////////////////   ADMIN HELPERS ////////////////////////////////////////////////
    ////////////////////////////////////////////////////////////////////////////////////////////////

    /// @notice Sets the auction manager
    /// @param auctionManager_ The auction manager
    function _setAuctionManager(address auctionManager_) internal {
        auctionManager = auctionManager_;
    }

    /// @notice Sets the switchboard type
    /// @param sbType_ The switchboard type
    function _setSbType(bytes32 sbType_) internal {
        sbType = sbType_;
    }

    /// @notice Sets the validity of an onchain contract (plug) to authorize it to send information to a specific AppGateway
    /// @param chainSlug_ The unique identifier of the chain where the contract resides
    /// @param contractId_ The bytes32 identifier of the contract to be validated
    /// @param isValid Boolean flag indicating whether the contract is authorized (true) or not (false)
    /// @dev This function retrieves the onchain address using the contractId_ and chainSlug, then calls the watcher precompile to update the plug's validity status
    function _setValidPlug(bool isValid, uint32 chainSlug_, bytes32 contractId_) internal {
        address onchainAddress = getOnChainAddress(contractId_, chainSlug_);
        watcher__().setIsValidPlug(isValid, chainSlug_, onchainAddress);
    }

    function _approveFeesWithSignature(bytes memory feesApprovalData_) internal {
        if (feesApprovalData_.length == 0) return;
        (consumeFrom, , ) = feesManager__().approveAppGatewayWithSignature(feesApprovalData_);
    }

    /// @notice Withdraws fee tokens
    /// @param chainSlug_ The chain slug
    /// @param token_ The token address
    /// @param amount_ The amount
    /// @param receiver_ The receiver address
    function _withdrawCredits(
        uint32 chainSlug_,
        address token_,
        uint256 amount_,
        address receiver_
    ) internal {
<<<<<<< HEAD
        feesManager__().withdrawCredits(chainSlug_, token_, amount_, maxFees, receiver_);
=======
        AppGatewayApprovals[] memory approvals = new AppGatewayApprovals[](1);
        approvals[0] = AppGatewayApprovals({appGateway: address(feesManager__()), approval: true});
        feesManager__().approveAppGateways(approvals);
        feesManager__().withdrawCredits(chainSlug_, token_, amount_, maxFees_, receiver_);
>>>>>>> 0cf48fbe
    }

    ////////////////////////////////////////////////////////////////////////////////////////////////
    ///////////////////////////////// TX OVERRIDE HELPERS ///////////////////////////////////////////////////
    ////////////////////////////////////////////////////////////////////////////////////////////////

    function _clearOverrides() internal {
        overrideParams.callType = WRITE;
        overrideParams.isParallelCall = Parallel.OFF;
        overrideParams.gasLimit = 0;
        overrideParams.value = 0;
        overrideParams.readAtBlockNumber = 0;
        overrideParams.writeFinality = WriteFinality.LOW;
        overrideParams.delayInSeconds = 0;
        consumeFrom = address(this);
        onCompleteData = bytes("");
    }

    /// @notice Sets multiple overrides in one call
    /// @param isReadCall_ The read call flag
    /// @param fees_ The maxFees configuration
    /// @param gasLimit_ The gas limit
    /// @param isParallelCall_ The sequential call flag
    function _setOverrides(
        Read isReadCall_,
        Parallel isParallelCall_,
        uint256 gasLimit_,
        uint256 fees_
    ) internal {
        _setCallType(isReadCall_);
        overrideParams.isParallelCall = isParallelCall_;
        overrideParams.gasLimit = gasLimit_;
        maxFees = fees_;
    }

    /// @notice Modifier to treat functions async with consume from address
    function _setOverrides(address consumeFrom_) internal {
        consumeFrom = consumeFrom_;
    }

    /// @notice Sets isReadCall, maxFees and gasLimit overrides
    /// @param isReadCall_ The read call flag
    /// @param isParallelCall_ The sequential call flag
    /// @param gasLimit_ The gas limit
    function _setOverrides(Read isReadCall_, Parallel isParallelCall_, uint256 gasLimit_) internal {
        _setCallType(isReadCall_);
        overrideParams.isParallelCall = isParallelCall_;
        overrideParams.gasLimit = gasLimit_;
    }

    /// @notice Sets isReadCall and isParallelCall overrides
    /// @param isReadCall_ The read call flag
    /// @param isParallelCall_ The sequential call flag
    function _setOverrides(Read isReadCall_, Parallel isParallelCall_) internal {
        _setCallType(isReadCall_);
        overrideParams.isParallelCall = isParallelCall_;
    }

    /// @notice Sets isParallelCall overrides
    /// @param writeFinality_ The write finality
    function _setOverrides(WriteFinality writeFinality_) internal {
        overrideParams.writeFinality = writeFinality_;
    }

    /// @notice Sets isParallelCall overrides
    /// @param isParallelCall_ The sequential call flag
    function _setOverrides(Parallel isParallelCall_) internal {
        overrideParams.isParallelCall = isParallelCall_;
    }

    /// @notice Sets isParallelCall overrides
    /// @param isParallelCall_ The sequential call flag
    /// @param readAtBlockNumber_ The read anchor value. Currently block number.
    function _setOverrides(Parallel isParallelCall_, uint256 readAtBlockNumber_) internal {
        overrideParams.isParallelCall = isParallelCall_;
        overrideParams.readAtBlockNumber = readAtBlockNumber_;
    }

    /// @notice Sets isReadCall overrides
    /// @param isReadCall_ The read call flag
    function _setOverrides(Read isReadCall_) internal {
        _setCallType(isReadCall_);
    }

    /// @notice Sets isReadCall overrides
    /// @param isReadCall_ The read call flag
    /// @param readAtBlockNumber_ The read anchor value. Currently block number.
    function _setOverrides(Read isReadCall_, uint256 readAtBlockNumber_) internal {
        _setCallType(isReadCall_);
        overrideParams.readAtBlockNumber = readAtBlockNumber_;
    }

    /// @notice Sets gasLimit overrides
    /// @param gasLimit_ The gas limit
    function _setOverrides(uint256 gasLimit_) internal {
        overrideParams.gasLimit = gasLimit_;
    }

    function _setCallType(Read isReadCall_) internal {
        overrideParams.callType = isReadCall_ == Read.OFF ? WRITE : READ;
    }

    function _setMsgValue(uint256 value_) internal {
        overrideParams.value = value_;
    }

    /// @notice Sets maxFees overrides
    /// @param fees_ The maxFees configuration
    function _setMaxFees(uint256 fees_) internal {
        maxFees = fees_;
    }

    function getOverrideParams() public view returns (OverrideParams memory, bytes32) {
        return (overrideParams, sbType);
    }

    ////////////////////////////////////////////////////////////////////////////////////////////////
    ///////////////////////////////// HOOKS /////////////////////////////////////////////////
    ////////////////////////////////////////////////////////////////////////////////////////////////

    /// @notice Callback in pd promise to be called after all contracts are deployed
    /// @param onCompleteData_ The on complete data
    /// @dev only payload delivery can call this
    /// @dev callback in pd promise to be called after all contracts are deployed
    function onRequestComplete(
        uint40,
        bytes calldata onCompleteData_
    ) external override onlyWatcher {
        if (onCompleteData_.length == 0) return;
        (uint32 chainSlug, bool isDeploy) = abi.decode(onCompleteData_, (uint32, bool));
        if (isDeploy) {
            initializeOnChain(chainSlug);
        }
    }

    /// @notice Initializes the contract after deployment
    /// @dev can be overridden by the app gateway to add custom logic
    /// @param chainSlug_ The chain slug
    function initializeOnChain(uint32 chainSlug_) public virtual {}

    /// @notice hook to handle the revert in callbacks or onchain executions
    /// @dev can be overridden by the app gateway to add custom logic
    /// @param payloadId_ The payload ID
    function handleRevert(bytes32 payloadId_) external override onlyPromises {}
}<|MERGE_RESOLUTION|>--- conflicted
+++ resolved
@@ -236,14 +236,10 @@
         uint256 amount_,
         address receiver_
     ) internal {
-<<<<<<< HEAD
-        feesManager__().withdrawCredits(chainSlug_, token_, amount_, maxFees, receiver_);
-=======
         AppGatewayApprovals[] memory approvals = new AppGatewayApprovals[](1);
         approvals[0] = AppGatewayApprovals({appGateway: address(feesManager__()), approval: true});
         feesManager__().approveAppGateways(approvals);
         feesManager__().withdrawCredits(chainSlug_, token_, amount_, maxFees_, receiver_);
->>>>>>> 0cf48fbe
     }
 
     ////////////////////////////////////////////////////////////////////////////////////////////////
