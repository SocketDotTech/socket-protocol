// SPDX-License-Identifier: MIT
pragma solidity ^0.8.0;

import {Ownable} from "../../utils/Ownable.sol";
import "../../base/PlugBase.sol";

contract LimitHook is Ownable, PlugBase {
    // Define any state variables or functions for the LimitHook contract here
    uint256 public burnLimit;
    uint256 public mintLimit;

    error BurnLimitExceeded();
    error MintLimitExceeded();

    constructor(
        uint256 _burnLimit,
        uint256 _mintLimit
    ) Ownable(msg.sender) PlugBase(msg.sender) {
        burnLimit = _burnLimit;
        mintLimit = _mintLimit;
    }

    function setLimits(
        uint256 _burnLimit,
        uint256 _mintLimit
    ) external onlyOwner {
        burnLimit = _burnLimit;
        mintLimit = _mintLimit;
    }

    function beforeBurn(uint256 amount_) external view {
        if (amount_ > burnLimit) revert BurnLimitExceeded();
    }

    function beforeMint(uint256 amount_) external view {
        if (amount_ > mintLimit) revert MintLimitExceeded();
    }

    function initialize(
        address appGateway_,
        address socket_,
<<<<<<< HEAD
        address appGateway_
=======
        address switchboard_
>>>>>>> b0a71dc1
    ) external onlyOwner {
        socket__ = ISocket(socket_);
        appGateway = appGateway_;
        _claimOwner(socket_);
        _connectSocket(appGateway_, switchboard_);
    }
}<|MERGE_RESOLUTION|>--- conflicted
+++ resolved
@@ -39,11 +39,7 @@
     function initialize(
         address appGateway_,
         address socket_,
-<<<<<<< HEAD
-        address appGateway_
-=======
         address switchboard_
->>>>>>> b0a71dc1
     ) external onlyOwner {
         socket__ = ISocket(socket_);
         appGateway = appGateway_;
