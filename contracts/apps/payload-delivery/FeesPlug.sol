--- conflicted
+++ resolved
@@ -33,14 +33,10 @@
         if (feesRedeemed[feesId]) revert FeesAlreadyPaid();
         feesRedeemed[feesId] = true;
 
-<<<<<<< HEAD
         if (balanceOf[appGateway][feeToken] < fee) {
             revert InsufficientBalanceForFees();
         }
 
-=======
-        require(balanceOf[appGateway][feeToken] >= fee, "FeesPlug: Insufficient Balance for Fees");
->>>>>>> 4946a2dc
         balanceOf[appGateway][feeToken] -= fee;
 
         _transferTokens(feeToken, fee, transmitter);
