// SPDX-License-Identifier: MIT
pragma solidity ^0.8.0;

import {IAppGateway} from "../../../interfaces/IAppGateway.sol";
import {Ownable} from "../../../utils/Ownable.sol";
import {Bid, PayloadBatch, FeesData, PayloadDetails, FinalizeParams} from "../../../common/Structs.sol";
import {DISTRIBUTE_FEE, DEPLOY} from "../../../common/Constants.sol";
import "./BatchAsync.sol";

// msg.sender map and call next function flow
contract DeliveryHelper is BatchAsync, Ownable(msg.sender) {
    /// @notice Starts the batch processing
    /// @param asyncId_ The ID of the batch
<<<<<<< HEAD
    function startBatchProcessing(bytes32 asyncId_) external onlyAuctionManager {
=======
    function startBatchProcessing(
        bytes32 asyncId_
    ) external onlyAuctionManager {
>>>>>>> 3ce12be2
        PayloadBatch storage payloadBatch = payloadBatches[asyncId_];
        if (payloadBatch.isBatchCancelled) return;

        _finalizeNextPayload(asyncId_);
    }

    /// @notice Callback function for handling promises
    /// @param asyncId_ The ID of the batch
    /// @param payloadDetails_ The payload details
    function callback(
        bytes memory asyncId_,
        bytes memory payloadDetails_
    ) external override onlyPromises {
        bytes32 asyncId = abi.decode(asyncId_, (bytes32));
        PayloadBatch storage payloadBatch = payloadBatches[asyncId];
        if (payloadBatch.isBatchCancelled) return;

        uint256 payloadsRemaining = totalPayloadsRemaining[asyncId];

        if (payloadsRemaining > 0) {
            payloadBatch.currentPayloadIndex++;
            _finalizeNextPayload(asyncId);
        } else {
            // todo: change it to call to fees manager
            (bytes32 payloadId, bytes32 root) = IFeesManager(feesManager)
                .distributeFees(
                    asyncId,
                    payloadBatch.appGateway,
                    payloadBatch.feesData,
                    winningBids[asyncId]
                );
            payloadIdToBatchHash[payloadId] = asyncId;
            emit PayloadAsyncRequested(
                asyncId,
                payloadId,
                root,
                payloadDetails_
            );

            PayloadDetails storage payloadDetails = payloadDetailsArrays[
                asyncId
            ][payloadBatch.currentPayloadIndex];

            if (payloadDetails.callType == CallType.DEPLOY) {
                IAppGateway(payloadBatch.appGateway).allContractsDeployed(
                    payloadDetails.chainSlug
                );
            }
        }
    }

    /// @notice Finalizes the next payload in the batch
    /// @param asyncId_ The ID of the batch
    function _finalizeNextPayload(bytes32 asyncId_) internal {
        PayloadBatch storage payloadBatch = payloadBatches[asyncId_];
        uint256 currentPayloadIndex = payloadBatch.currentPayloadIndex;
        totalPayloadsRemaining[asyncId_]--;

        PayloadDetails[] storage payloads = payloadDetailsArrays[asyncId_];
        PayloadDetails storage payloadDetails = payloads[currentPayloadIndex];

        bytes32 payloadId;
        bytes32 root;

        if (payloadDetails.callType == CallType.READ) {
            // Find consecutive READ calls
            uint256 readEndIndex = currentPayloadIndex;
            while (readEndIndex + 1 < payloads.length && 
                   payloads[readEndIndex + 1].callType == CallType.READ) {
                readEndIndex++;
            }

            // Create a batched read promise
            address batchPromise = IAddressResolver(addressResolver)
                .deployAsyncPromiseContract(address(this));
            isValidPromise[batchPromise] = true;

            // Process all reads in the batch
            for (uint256 i = currentPayloadIndex; i <= readEndIndex; i++) {
                payloadId = watcherPrecompile().query(
                    payloads[i].chainSlug,
                    payloads[i].target,
                    [batchPromise, address(0)], // Use same promise for all reads in batch
                    payloads[i].payload
                );
                payloadIdToBatchHash[payloadId] = asyncId_;
            }

            // Skip the batched payloads
            payloadBatch.currentPayloadIndex = readEndIndex;
        } else {
            FinalizeParams memory finalizeParams = FinalizeParams({
                payloadDetails: payloadDetails,
                transmitter: IAuctionManager(auctionManager).winningBids(asyncId_).transmitter
            });

            (payloadId, root) = watcherPrecompile().finalize(finalizeParams);
            payloadIdToBatchHash[payloadId] = asyncId_;
            payloadBatch.currentPayloadIndex = currentPayloadIndex;
        }

        emit PayloadAsyncRequested(asyncId_, payloadId, root, payloadDetails);
    }
}<|MERGE_RESOLUTION|>--- conflicted
+++ resolved
@@ -11,13 +11,9 @@
 contract DeliveryHelper is BatchAsync, Ownable(msg.sender) {
     /// @notice Starts the batch processing
     /// @param asyncId_ The ID of the batch
-<<<<<<< HEAD
-    function startBatchProcessing(bytes32 asyncId_) external onlyAuctionManager {
-=======
     function startBatchProcessing(
         bytes32 asyncId_
     ) external onlyAuctionManager {
->>>>>>> 3ce12be2
         PayloadBatch storage payloadBatch = payloadBatches[asyncId_];
         if (payloadBatch.isBatchCancelled) return;
 
