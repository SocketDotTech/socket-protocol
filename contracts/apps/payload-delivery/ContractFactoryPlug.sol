// SPDX-License-Identifier: MIT
pragma solidity ^0.8.13;
<<<<<<< HEAD

import {PlugBase} from "../../base/PlugBase.sol";
=======
import "../../base/PlugBase.sol";
>>>>>>> 4946a2dc
import {Ownable} from "../../utils/Ownable.sol";
import {NotSocket} from "../../common/Errors.sol";

/// @title ContractFactory
/// @notice Abstract contract for deploying contracts
contract ContractFactoryPlug is PlugBase, Ownable {
    event Deployed(address addr, bytes32 salt);

<<<<<<< HEAD
    /// @notice Error thrown if it failed to deploy the create2 contract
    error DeploymentFailed();

    constructor(
        address socket_,
        uint32 chainSlug_,
        address owner_
    ) PlugBase(socket_, chainSlug_) Ownable(owner_) {}
=======
    constructor(address socket_, address owner_) Ownable(owner_) PlugBase(socket_) {}
>>>>>>> 4946a2dc

    function deployContract(
        bytes memory creationCode,
        bytes32 salt,
        address appGateway_,
        address switchboard_
    ) public returns (address) {
        if (msg.sender != address(socket__)) {
            revert NotSocket();
        }

        address addr;
        assembly {
<<<<<<< HEAD
            addr := create2(
                callvalue(),
                add(creationCode, 0x20),
                mload(creationCode),
                salt
            )
            if iszero(addr) {
                mstore(0, 0x30116425) // Error selector for DeploymentFailed
                revert(0x1C, 0x04) // reverting with just 4 bytes
=======
            addr := create2(callvalue(), add(creationCode, 0x20), mload(creationCode), salt)
            if iszero(extcodesize(addr)) {
                revert(0, 0)
>>>>>>> 4946a2dc
            }
        }

        IPlug(addr).connectSocket(appGateway_, msg.sender, switchboard_);
        emit Deployed(addr, salt);
        return addr;
    }

    /// @notice Gets the address for a deployed contract
    /// @param creationCode The creation code
    /// @param salt The salt
    /// @return address The deployed address
    function getAddress(bytes memory creationCode, uint256 salt) public view returns (address) {
        bytes32 hash = keccak256(
            abi.encodePacked(bytes1(0xff), address(this), salt, keccak256(creationCode))
        );

        return address(uint160(uint256(hash)));
    }

    function connectSocket(
        address appGateway_,
        address socket_,
        address switchboard_
    ) external onlyOwner {
        _connectSocket(appGateway_, socket_, switchboard_);
    }
}<|MERGE_RESOLUTION|>--- conflicted
+++ resolved
@@ -1,11 +1,7 @@
 // SPDX-License-Identifier: MIT
 pragma solidity ^0.8.13;
-<<<<<<< HEAD
 
-import {PlugBase} from "../../base/PlugBase.sol";
-=======
 import "../../base/PlugBase.sol";
->>>>>>> 4946a2dc
 import {Ownable} from "../../utils/Ownable.sol";
 import {NotSocket} from "../../common/Errors.sol";
 
@@ -14,18 +10,10 @@
 contract ContractFactoryPlug is PlugBase, Ownable {
     event Deployed(address addr, bytes32 salt);
 
-<<<<<<< HEAD
     /// @notice Error thrown if it failed to deploy the create2 contract
     error DeploymentFailed();
 
-    constructor(
-        address socket_,
-        uint32 chainSlug_,
-        address owner_
-    ) PlugBase(socket_, chainSlug_) Ownable(owner_) {}
-=======
     constructor(address socket_, address owner_) Ownable(owner_) PlugBase(socket_) {}
->>>>>>> 4946a2dc
 
     function deployContract(
         bytes memory creationCode,
@@ -39,21 +27,10 @@
 
         address addr;
         assembly {
-<<<<<<< HEAD
-            addr := create2(
-                callvalue(),
-                add(creationCode, 0x20),
-                mload(creationCode),
-                salt
-            )
+            addr := create2(callvalue(), add(creationCode, 0x20), mload(creationCode), salt)
             if iszero(addr) {
                 mstore(0, 0x30116425) // Error selector for DeploymentFailed
                 revert(0x1C, 0x04) // reverting with just 4 bytes
-=======
-            addr := create2(callvalue(), add(creationCode, 0x20), mload(creationCode), salt)
-            if iszero(extcodesize(addr)) {
-                revert(0, 0)
->>>>>>> 4946a2dc
             }
         }
 
