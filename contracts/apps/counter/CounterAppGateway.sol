// SPDX-License-Identifier: GPL-3.0
pragma solidity >=0.7.0 <0.9.0;

import "../../base/AppGatewayBase.sol";
import "./Counter.sol";
import "./ICounter.sol";
import "../../interfaces/IForwarder.sol";
import "../../interfaces/IPromise.sol";

contract CounterAppGateway is AppGatewayBase {
    uint256 arbCounter;
    uint256 optCounter;

    constructor(
        address addressResolver_,
        address deployerContract_,
        address auctionManager_,
        FeesData memory feesData_
    ) AppGatewayBase(addressResolver_, auctionManager_) {
        addressResolver__.setContractsToGateways(deployerContract_);
        _setFeesData(feesData_);
    }

    function incrementCounters(address[] memory instances_) public async {
        // the increase function is called on given list of instances
        // this
<<<<<<< HEAD
        for (uint256 i = 0; i < instances.length; i++) {
            ICounter(instances[i]).increase();
        }
    }

    function readCounters(address[] memory instances) public async {
        // the increase function is called on given list of instances
        // this
        _readCallOn();
        for (uint256 i = 0; i < instances.length; i++) {

            uint32 chainSlug = IForwarder(instances[i]).getChainSlug();
            ICounter(instances[i]).getCounter();
            IPromise(instances[i]).then(
                this.setCounterValues.selector,
                abi.encode(chainSlug)
            );
        }
        _readCallOff();
        ICounter(instances[0]).increase();
    }

    function setCounterValues(bytes memory data, bytes memory returnData) external onlyPromises {
        uint256 counterValue = abi.decode(returnData, (uint256));
        uint32 chainSlug = abi.decode(data, (uint32));
        if (chainSlug == 421614) {
            arbCounter = counterValue;
        } else if (chainSlug == 11155420) {
            optCounter = counterValue;
=======
        for (uint256 i = 0; i < instances_.length; i++) {
            Counter(instances_[i]).increase();
>>>>>>> 76f0f0f8
        }
    }

    function setFees(FeesData memory feesData_) public {
        feesData = feesData_;
    }

    function withdrawFeeTokens(
        uint32 chainSlug_,
        address token_,
        uint256 amount_,
        address receiver_
    ) external {
        _withdrawFeeTokens(chainSlug_, token_, amount_, receiver_);
    }
}<|MERGE_RESOLUTION|>--- conflicted
+++ resolved
@@ -24,7 +24,6 @@
     function incrementCounters(address[] memory instances_) public async {
         // the increase function is called on given list of instances
         // this
-<<<<<<< HEAD
         for (uint256 i = 0; i < instances.length; i++) {
             ICounter(instances[i]).increase();
         }
@@ -54,10 +53,6 @@
             arbCounter = counterValue;
         } else if (chainSlug == 11155420) {
             optCounter = counterValue;
-=======
-        for (uint256 i = 0; i < instances_.length; i++) {
-            Counter(instances_[i]).increase();
->>>>>>> 76f0f0f8
         }
     }
 
