--- conflicted
+++ resolved
@@ -8,10 +8,6 @@
         uint256 creationTimestamp,
         uint256 executionTimestamp
     );
-<<<<<<< HEAD
-=======
-
->>>>>>> b0a71dc1
     constructor(
         address _addressResolver,
         address deployerContract_,
@@ -27,11 +23,7 @@
             this.resolveTimeout.selector,
             block.timestamp
         );
-<<<<<<< HEAD
-        watcherPrecompile().setTimeout(payload, delayInSeconds);
-=======
         watcherPrecompile().setTimeout(address(this), payload, delayInSeconds);
->>>>>>> b0a71dc1
     }
 
     function resolveTimeout(
