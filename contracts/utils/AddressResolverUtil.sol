// SPDX-License-Identifier: Unlicense
pragma solidity ^0.8.13;

import "../interfaces/IAddressResolver.sol";
import "../interfaces/IDeliveryHelper.sol";
import "../interfaces/IWatcherPrecompile.sol";

/// @title AddressResolverUtil
/// @notice Utility contract for resolving system contract addresses
/// @dev Provides access control and address resolution functionality for the system
abstract contract AddressResolverUtil {
    /// @notice Error thrown when an invalid address attempts to call the Payload Delivery only function
    error OnlyPayloadDelivery();
    /// @notice Error thrown when an invalid address attempts to call the Watcher only function
    error OnlyWatcherPrecompile();
    /// @notice The address resolver contract reference
    /// @dev Used to look up system contract addresses
    IAddressResolver public addressResolver;

    /// @notice Initializes the contract with an address resolver
    /// @param _addressResolver The address of the resolver contract
    /// @dev Sets up the initial configuration for address resolution
    constructor(address _addressResolver) {
        addressResolver = IAddressResolver(_addressResolver);
    }

    /// @notice Restricts function access to the auction house contract
    /// @dev Validates that msg.sender matches the registered auction house address
<<<<<<< HEAD
    modifier onlyPayloadDelivery() {
        if (msg.sender != addressResolver.auctionHouse()) {
            revert OnlyPayloadDelivery();
        }

=======
    modifier onlyDeliveryHelper() {
        require(msg.sender == addressResolver.deliveryHelper(), "Only delivery helper");
>>>>>>> 4946a2dc
        _;
    }

    /// @notice Restricts function access to the watcher precompile contract
    /// @dev Validates that msg.sender matches the registered watcher precompile address
    modifier onlyWatcherPrecompile() {
        if (msg.sender != address(addressResolver.watcherPrecompile())) {
            revert OnlyWatcherPrecompile();
        }

        _;
    }

    /// @notice Gets the auction house contract interface
    /// @return IDeliveryHelper interface of the registered auction house
    /// @dev Resolves and returns the auction house contract for interaction
    function deliveryHelper() public view returns (IDeliveryHelper) {
        return IDeliveryHelper(addressResolver.deliveryHelper());
    }

    /// @notice Gets the watcher precompile contract interface
    /// @return IWatcherPrecompile interface of the registered watcher precompile
    /// @dev Resolves and returns the watcher precompile contract for interaction
    function watcherPrecompile() public view returns (IWatcherPrecompile) {
        return IWatcherPrecompile(addressResolver.watcherPrecompile());
    }

    /// @notice Updates the address resolver reference
    /// @param _addressResolver New address resolver contract address
    /// @dev Internal function to be called by inheriting contracts
    /// @dev Should be protected with appropriate access control in implementing contracts
    function setAddressResolver(address _addressResolver) internal {
        // Update the address resolver reference
        addressResolver = IAddressResolver(_addressResolver);
    }

    function _getCoreAppGateway(address appGateway_) internal view returns (address appGateway) {
        appGateway = addressResolver.contractsToGateways(appGateway_);
        if (appGateway == address(0)) appGateway = appGateway_;
    }
}<|MERGE_RESOLUTION|>--- conflicted
+++ resolved
@@ -26,16 +26,11 @@
 
     /// @notice Restricts function access to the auction house contract
     /// @dev Validates that msg.sender matches the registered auction house address
-<<<<<<< HEAD
-    modifier onlyPayloadDelivery() {
+    modifier onlyDeliveryHelper() {
         if (msg.sender != addressResolver.auctionHouse()) {
             revert OnlyPayloadDelivery();
         }
 
-=======
-    modifier onlyDeliveryHelper() {
-        require(msg.sender == addressResolver.deliveryHelper(), "Only delivery helper");
->>>>>>> 4946a2dc
         _;
     }
 
