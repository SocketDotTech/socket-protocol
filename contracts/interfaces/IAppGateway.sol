// SPDX-License-Identifier: Unlicense
pragma solidity ^0.8.21;

<<<<<<< HEAD
import {PayloadBatch} from "../protocol/utils/common/Structs.sol";
=======
import {PayloadBatch, Read, Parallel} from "../common/Structs.sol";
>>>>>>> 6ead4056

interface IAppGateway {
    function isReadCall() external view returns (Read);

    function isParallelCall() external view returns (Parallel);

    function gasLimit() external view returns (uint256);

    function onBatchComplete(bytes32 asyncId_, PayloadBatch memory payloadBatch_) external;

    function callFromInbox(
        uint32 chainSlug_,
        address plug_,
        bytes calldata payload_,
        bytes32 params_
    ) external;

    function handleRevert(bytes32 asyncId_, bytes32 payloadId_) external;
}<|MERGE_RESOLUTION|>--- conflicted
+++ resolved
@@ -1,11 +1,7 @@
 // SPDX-License-Identifier: Unlicense
 pragma solidity ^0.8.21;
 
-<<<<<<< HEAD
-import {PayloadBatch} from "../protocol/utils/common/Structs.sol";
-=======
-import {PayloadBatch, Read, Parallel} from "../common/Structs.sol";
->>>>>>> 6ead4056
+import {PayloadBatch, Read, Parallel} from "../protocol/utils/common/Structs.sol";
 
 interface IAppGateway {
     function isReadCall() external view returns (Read);
